--- conflicted
+++ resolved
@@ -777,10 +777,6 @@
 	init( MAX_PARALLEL_QUICK_GET_VALUE,                           50 ); if ( randomize && BUGGIFY ) MAX_PARALLEL_QUICK_GET_VALUE = deterministicRandom()->randomInt(1, 100);
 	init( QUICK_GET_KEY_VALUES_LIMIT,                           2000 );
 	init( QUICK_GET_KEY_VALUES_LIMIT_BYTES,                      1e7 );
-<<<<<<< HEAD
-	init( STORAGE_SERVER_SHARD_AWARE,                          false );
-=======
->>>>>>> b5b2988f
 
 	//Wait Failure
 	init( MAX_OUTSTANDING_WAIT_FAILURE_REQUESTS,                 250 ); if( randomize && BUGGIFY ) MAX_OUTSTANDING_WAIT_FAILURE_REQUESTS = 2;
