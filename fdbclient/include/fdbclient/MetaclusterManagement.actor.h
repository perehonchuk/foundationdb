--- conflicted
+++ resolved
@@ -1271,17 +1271,8 @@
 		DataClusterEntry updatedEntry = clusterMetadata->entry;
 		++updatedEntry.allocated.numTenantGroups;
 
-<<<<<<< HEAD
 		updateClusterMetadata(
 		    tr, tenantEntry.assignedCluster, *clusterMetadata, Optional<ClusterConnectionString>(), updatedEntry);
-=======
-		updateClusterMetadata(tr,
-		                      tenantEntry.assignedCluster.get(),
-		                      *clusterMetadata,
-		                      Optional<ClusterConnectionString>(),
-		                      updatedEntry,
-		                      isRestoring);
->>>>>>> 437cdb37
 
 		clusterMetadata->entry = updatedEntry;
 	}
@@ -2694,13 +2685,8 @@
 	std::vector<std::pair<TenantName, MetaclusterTenantMapEntry>> results;
 	results.reserve(futures.size());
 	for (int i = 0; i < futures.size(); ++i) {
-<<<<<<< HEAD
 		const MetaclusterTenantMapEntry& entry = futures[i].get().get();
 		results.emplace_back(entry.tenantName, entry);
-=======
-		const TenantMapEntry& entry = futures[i].get().get();
-		results.emplace_back(tenantIds[i].first, entry);
->>>>>>> 437cdb37
 	}
 
 	return results;
