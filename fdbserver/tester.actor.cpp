/*
 * tester.actor.cpp
 *
 * This source file is part of the FoundationDB open source project
 *
 * Copyright 2013-2018 Apple Inc. and the FoundationDB project authors
 *
 * Licensed under the Apache License, Version 2.0 (the "License");
 * you may not use this file except in compliance with the License.
 * You may obtain a copy of the License at
 *
 *     http://www.apache.org/licenses/LICENSE-2.0
 *
 * Unless required by applicable law or agreed to in writing, software
 * distributed under the License is distributed on an "AS IS" BASIS,
 * WITHOUT WARRANTIES OR CONDITIONS OF ANY KIND, either express or implied.
 * See the License for the specific language governing permissions and
 * limitations under the License.
 */

#include <fstream>
#include "flow/ActorCollection.h"
#include "fdbrpc/sim_validation.h"
#include "fdbrpc/simulator.h"
#include "fdbclient/ClusterInterface.h"
#include "fdbclient/NativeAPI.h"
#include "fdbclient/SystemData.h"
#include "fdbserver/TesterInterface.h"
#include "fdbserver/WorkerInterface.h"
#include "fdbserver/ClusterRecruitmentInterface.h"
#include "fdbserver/workloads/workloads.h"
#include "fdbserver/Status.h"
#include "fdbserver/QuietDatabase.h"
#include "fdbclient/MonitorLeader.h"
#include "fdbclient/FailureMonitorClient.h"
#include "fdbserver/CoordinationInterface.h"
#include "fdbclient/ManagementAPI.h"
#include "flow/actorcompiler.h"  // This must be the last #include.

using namespace std;


WorkloadContext::WorkloadContext() {}

WorkloadContext::WorkloadContext( const WorkloadContext& r )
	: options(r.options), clientId(r.clientId), clientCount(r.clientCount),
	dbInfo(r.dbInfo), sharedRandomNumber(r.sharedRandomNumber)
{
}

WorkloadContext::~WorkloadContext() {}

const char HEX_CHAR_LOOKUP[16] = { '0', '1', '2', '3', '4', '5', '6', '7', '8', '9', 'a', 'b', 'c', 'd', 'e', 'f' };

void emplaceIndex( uint8_t *data, int offset, int64_t index ) {
	for( int i = 0; i < 16; i++ ) {
		data[(15-i) + offset] = HEX_CHAR_LOOKUP[index & 0xf];
		index = index>>4;
	}		
}

Key doubleToTestKey( double p ) {
	return StringRef(format("%016llx", *(uint64_t*)&p));
}

double testKeyToDouble( const KeyRef& p ) {
	uint64_t x = 0;
	sscanf( p.toString().c_str(), "%llx", &x );
	return *(double*)&x;
}

Key doubleToTestKey(double p, const KeyRef& prefix) {
	return doubleToTestKey(p).withPrefix(prefix);
}

Key KVWorkload::getRandomKey() {
	return getRandomKey(absentFrac);
}

Key KVWorkload::getRandomKey(double absentFrac) {
	if ( absentFrac > 0.0000001 ) {
		return getRandomKey(g_random->random01() < absentFrac);
	} else {
		return getRandomKey(false);
	}
}

Key KVWorkload::getRandomKey(bool absent) {
	return keyForIndex(g_random->randomInt( 0, nodeCount ), absent);
}

Key KVWorkload::keyForIndex( uint64_t index ) {
	if ( absentFrac > 0.0000001 ) {
		return keyForIndex(index, g_random->random01() < absentFrac);
	} else {
		return keyForIndex(index, false);
	}
}

Key KVWorkload::keyForIndex( uint64_t index, bool absent ) {
	int adjustedKeyBytes = (absent) ? (keyBytes + 1) : keyBytes;
	Key result = makeString( adjustedKeyBytes );
	uint8_t* data = mutateString( result );
	memset(data, '.', adjustedKeyBytes);

	int idx = 0;
	if( nodePrefix > 0 ) {
		ASSERT(keyBytes >= 32);
		emplaceIndex( data, 0, nodePrefix );
		idx += 16;
	}
	ASSERT(keyBytes >= 16);
	double d = double(index) / nodeCount;
	emplaceIndex( data, idx, *(int64_t*)&d );

	return result;
}

double testKeyToDouble(const KeyRef& p, const KeyRef& prefix) {
	return testKeyToDouble(p.removePrefix(prefix));
}

ACTOR Future<Void> poisson( double *last, double meanInterval ) {
	*last += meanInterval*-log( g_random->random01() );
	wait( delayUntil( *last ) );
	return Void();
}

ACTOR Future<Void> uniform( double *last, double meanInterval ) {
	*last += meanInterval;
	wait( delayUntil( *last ) );
	return Void();
}

Value getOption( VectorRef<KeyValueRef> options, Key key, Value defaultValue) {
	for(int i = 0; i < options.size(); i++)
		if( options[i].key == key ) {
			Value value = options[i].value;
			options[i].value = LiteralStringRef("");
			return value;
		}

	return defaultValue;
}

int getOption( VectorRef<KeyValueRef> options, Key key, int defaultValue) {
	for(int i = 0; i < options.size(); i++)
		if( options[i].key == key ) {
			int r;
			if( sscanf(options[i].value.toString().c_str(), "%d", &r) ) {
				options[i].value = LiteralStringRef("");
				return r;
			} else
				throw test_specification_invalid();
		}

	return defaultValue;
}

uint64_t getOption( VectorRef<KeyValueRef> options, Key key, uint64_t defaultValue) {
	for(int i = 0; i < options.size(); i++)
		if( options[i].key == key ) {
			uint64_t r;
			if( sscanf(options[i].value.toString().c_str(), "%lld", &r) ) {
				options[i].value = LiteralStringRef("");
				return r;
			} else
				throw test_specification_invalid();
		}

	return defaultValue;
}

int64_t getOption( VectorRef<KeyValueRef> options, Key key, int64_t defaultValue) {
	for(int i = 0; i < options.size(); i++)
		if( options[i].key == key ) {
			int64_t r;
			if( sscanf(options[i].value.toString().c_str(), "%lld", &r) ) {
				options[i].value = LiteralStringRef("");
				return r;
			} else
				throw test_specification_invalid();
		}

	return defaultValue;
}

double getOption( VectorRef<KeyValueRef> options, Key key, double defaultValue) {
	for(int i = 0; i < options.size(); i++)
		if( options[i].key == key ) {
			float r;
			if( sscanf(options[i].value.toString().c_str(), "%f", &r) ) {
				options[i].value = LiteralStringRef("");
				return r;
			}
		}

	return defaultValue;
}

bool getOption( VectorRef<KeyValueRef> options, Key key, bool defaultValue ) {
	Value p = getOption(options, key, defaultValue ? LiteralStringRef("true") : LiteralStringRef("false"));
	if (p == LiteralStringRef("true"))
		return true;
	if (p == LiteralStringRef("false"))
		return false;
	ASSERT(false);
	return false; // Assure that compiler is fine with the function
}

vector<std::string> getOption( VectorRef<KeyValueRef> options, Key key, vector<std::string> defaultValue ) {
	for(int i = 0; i < options.size(); i++)
		if( options[i].key == key ) {
			vector<std::string> v;
			int begin = 0;
			for(int c=0; c<options[i].value.size(); c++)
				if (options[i].value[c] == ',') {
					v.push_back( options[i].value.substr(begin, c-begin).toString() );
					begin = c+1;
				}
			v.push_back(options[i].value.substr(begin).toString());
			options[i].value = LiteralStringRef("");
			return v;
		}
	return defaultValue;
}

// returns unconsumed options
Standalone<VectorRef<KeyValueRef>> checkAllOptionsConsumed( VectorRef<KeyValueRef> options ) {
	static StringRef nothing = LiteralStringRef("");
	Standalone<VectorRef<KeyValueRef>> unconsumed;
	for(int i = 0; i < options.size(); i++)
		if( !(options[i].value == nothing) ) {
			TraceEvent(SevError,"OptionNotConsumed").detail("Key", options[i].key.toString().c_str()).detail("Value", options[i].value.toString().c_str());
			unconsumed.push_back_deep( unconsumed.arena(), options[i] );
		}
	return unconsumed;
}

struct CompoundWorkload : TestWorkload {
	vector<TestWorkload*> workloads;

	CompoundWorkload( WorkloadContext& wcx ) : TestWorkload( wcx ) {}
	CompoundWorkload* add( TestWorkload* w ) { workloads.push_back(w); return this; }

	virtual ~CompoundWorkload() { for(int w=0; w<workloads.size(); w++) delete workloads[w]; }
	virtual std::string description() {
		std::string d;
		for(int w=0; w<workloads.size(); w++)
			d += workloads[w]->description() + (w==workloads.size()-1?"":";");
		return d;
	}
	virtual Future<Void> setup( Database const& cx ) {
		vector<Future<Void>> all;
		for(int w=0; w<workloads.size(); w++)
			all.push_back( workloads[w]->setup(cx) );
		return waitForAll(all);
	}
	virtual Future<Void> start( Database const& cx ) {
		vector<Future<Void>> all;
		for(int w=0; w<workloads.size(); w++)
			all.push_back( workloads[w]->start(cx) );
		return waitForAll(all);
	}
	virtual Future<bool> check( Database const& cx ) {
		vector<Future<bool>> all;
		for(int w=0; w<workloads.size(); w++)
			all.push_back( workloads[w]->check(cx) );
		return allTrue(all);
	}
	virtual void getMetrics( vector<PerfMetric>& m ) {
		for(int w=0; w<workloads.size(); w++) {
			vector<PerfMetric> p;
			workloads[w]->getMetrics(p);
			for(int i=0; i<p.size(); i++)
				m.push_back( p[i].withPrefix( workloads[w]->description()+"." ) );
		}
	}
	virtual double getCheckTimeout() {
		double m = 0;
		for(int w=0; w<workloads.size(); w++)
			m = std::max( workloads[w]->getCheckTimeout(), m );
		return m;
	}
};

TestWorkload *getWorkloadIface( WorkloadRequest work, VectorRef<KeyValueRef> options, Reference<AsyncVar<ServerDBInfo>> dbInfo ) {
	Value testName = getOption( options, LiteralStringRef("testName"), LiteralStringRef("no-test-specified") );
	WorkloadContext wcx;
	wcx.clientId = work.clientId;
	wcx.clientCount = work.clientCount;
	wcx.dbInfo = dbInfo;
	wcx.options = options;
	wcx.sharedRandomNumber = work.sharedRandomNumber;

	TestWorkload *workload = IWorkloadFactory::create( testName.toString(), wcx );

	auto unconsumedOptions = checkAllOptionsConsumed( workload ? workload->options : VectorRef<KeyValueRef>() );
	if( !workload || unconsumedOptions.size() ) {
		TraceEvent evt(SevError,"TestCreationError");
		evt.detail("TestName", printable(testName));
		if( !workload ) {
			evt.detail("Reason", "Null workload");
			fprintf(stderr, "ERROR: Workload could not be created, perhaps testName (%s) is not a valid workload\n", printable(testName).c_str());
		}
		else {
			evt.detail("Reason", "Not all options consumed");
			fprintf(stderr, "ERROR: Workload had invalid options. The following were unrecognized:\n");
			for(int i = 0; i < unconsumedOptions.size(); i++)
				fprintf(stderr, " '%s' = '%s'\n", unconsumedOptions[i].key.toString().c_str(), unconsumedOptions[i].value.toString().c_str());
			delete workload;
		}
		throw test_specification_invalid();
	}
	return workload;
}

TestWorkload *getWorkloadIface( WorkloadRequest work, Reference<AsyncVar<ServerDBInfo>> dbInfo ) {
	if( work.options.size() < 1 ) {
		TraceEvent(SevError,"TestCreationError").detail("Reason", "No options provided");
		fprintf(stderr, "ERROR: No options were provided for workload.\n");
		throw test_specification_invalid();
	}
	if( work.options.size() == 1 )
		return getWorkloadIface( work, work.options[0], dbInfo );

	WorkloadContext wcx;
	wcx.clientId = work.clientId;
	wcx.clientCount = work.clientCount;
	wcx.sharedRandomNumber = work.sharedRandomNumber;
	// FIXME: Other stuff not filled in; why isn't this constructed here and passed down to the other getWorkloadIface()?
	CompoundWorkload *compound = new CompoundWorkload( wcx );
	for( int i = 0; i < work.options.size(); i++ ) {
		TestWorkload *workload = getWorkloadIface( work, work.options[i], dbInfo );
		compound->add( workload );
	}
	return compound;
}

ACTOR Future<Void> databaseWarmer( Database cx ) {
	loop {
		state Transaction tr( cx );
		Version v = wait( tr.getReadVersion() );
		wait( delay( 0.25 ) );
	}
}



// Tries indefinitly to commit a simple, self conflicting transaction
ACTOR Future<Void> pingDatabase( Database cx ) {
	state Transaction tr( cx );
	loop {
		try {
			tr.setOption( FDBTransactionOptions::PRIORITY_SYSTEM_IMMEDIATE );
			Optional<Value> v = wait( tr.get( StringRef("/Liveness/" + g_random->randomUniqueID().toString() ) ) );
			tr.makeSelfConflicting();
			wait( tr.commit() );
			return Void();
		} catch( Error& e ) {
			TraceEvent("PingingDatabaseTransactionError").error(e);
			wait( tr.onError( e ) );
		}
	}
}

ACTOR Future<Void> testDatabaseLiveness( Database cx, double databasePingDelay, string context, double startDelay = 0.0 ) {
	wait( delay( startDelay ) );
	loop {
		try {
			state double start = now();
			TraceEvent(("PingingDatabaseLiveness_" + context).c_str());
			wait( timeoutError( pingDatabase( cx ), databasePingDelay ) );
			double pingTime = now() - start;
			ASSERT( pingTime > 0 );
			TraceEvent(("PingingDatabaseLivenessDone_" + context).c_str()).detail("TimeTaken", pingTime);
			wait( delay( databasePingDelay - pingTime ) );
		} catch( Error& e ) {
			if( e.code() != error_code_actor_cancelled )
				TraceEvent(SevError, ("PingingDatabaseLivenessError_" + context).c_str()).error(e)
					.detail("PingDelay", databasePingDelay);
			throw;
		}
	}
}

template <class T>
void sendResult( ReplyPromise<T>& reply, Optional<ErrorOr<T>> const& result ) {
	auto& res = result.get();
	if (res.isError()) 
		reply.sendError(res.getError());
	else 
		reply.send(res.get());
}

ACTOR Future<Void> runWorkloadAsync( Database cx, WorkloadInterface workIface, TestWorkload *workload, double databasePingDelay ) {
	state unique_ptr<TestWorkload> delw(workload);
	state Optional<ErrorOr<Void>> setupResult;
	state Optional<ErrorOr<Void>> startResult;
	state Optional<ErrorOr<bool>> checkResult;
	state ReplyPromise<Void> setupReq;
	state ReplyPromise<Void> startReq;
	state ReplyPromise<bool> checkReq;

	TraceEvent("TestBeginAsync", workIface.id()).detail("Workload", workload->description()).detail("DatabasePingDelay", databasePingDelay);

	state Future<Void> databaseError = databasePingDelay == 0.0 ? Never() : testDatabaseLiveness( cx, databasePingDelay, "RunWorkloadAsync" );

	loop choose {
		when( ReplyPromise<Void> req = waitNext( workIface.setup.getFuture() ) ) {
			printf("Test received trigger for setup...\n");
			TraceEvent("TestSetupBeginning", workIface.id()).detail("Workload", workload->description());
			setupReq = req;
			if (!setupResult.present()) {
				try {
					wait( workload->setup(cx) || databaseError );
					TraceEvent("TestSetupComplete", workIface.id()).detail("Workload", workload->description());
					setupResult = Void();
				} catch (Error& e) {
					setupResult = operation_failed();
					TraceEvent(SevError, "TestSetupError", workIface.id()).error(e).detail("Workload", workload->description());
					if( e.code() == error_code_please_reboot || e.code() == error_code_please_reboot_delete) throw;
				}
			}
			sendResult( setupReq, setupResult );
		}
		when( ReplyPromise<Void> req = waitNext( workIface.start.getFuture() ) ) {
			startReq = req;
			if (!startResult.present()) {
				try {
					TraceEvent("TestStarting", workIface.id()).detail("Workload", workload->description());
					wait( workload->start(cx) || databaseError );
					startResult = Void();
				} catch( Error& e ) {
					startResult = operation_failed();
					if( e.code() == error_code_please_reboot || e.code() == error_code_please_reboot_delete) throw;
					TraceEvent(SevError,"TestFailure", workIface.id())
						.error(e, true)
						.detail("Reason", "Error starting workload")
						.detail("Workload", workload->description());
					//ok = false;
				}
				TraceEvent("TestComplete", workIface.id()).detail("Workload", workload->description()).detail("OK", !startResult.get().isError());
				printf("%s complete\n", workload->description().c_str());
			}
			sendResult( startReq, startResult );
		}
		when( ReplyPromise<bool> req = waitNext( workIface.check.getFuture() ) ) {
			checkReq = req;
			if (!checkResult.present()) {
				try {
					bool check = wait( timeoutError( workload->check(cx), workload->getCheckTimeout() ) );
					checkResult = (!startResult.present() || !startResult.get().isError()) && check;
				} catch (Error& e) {
					checkResult = operation_failed();  // was: checkResult = false;
					if( e.code() == error_code_please_reboot || e.code() == error_code_please_reboot_delete) throw;
					TraceEvent(SevError,"TestFailure", workIface.id())
						.error(e)
						.detail("Reason", "Error checking workload")
						.detail("Workload", workload->description());
					//ok = false;
				}
			}

			sendResult( checkReq, checkResult );
		}
		when( ReplyPromise<vector<PerfMetric>> req = waitNext( workIface.metrics.getFuture() ) ) {
			state ReplyPromise<vector<PerfMetric>> s_req = req;
			try {
				vector<PerfMetric> m;
				workload->getMetrics( m );
				TraceEvent("WorkloadSendMetrics", workIface.id()).detail( "Count", m.size() );
				req.send( m );
			} catch (Error& e) {
				if( e.code() == error_code_please_reboot || e.code() == error_code_please_reboot_delete) throw;
				TraceEvent(SevError, "WorkloadSendMetrics", workIface.id()).error(e);
				s_req.sendError( operation_failed() );
			}
		}
		when( ReplyPromise<Void> r = waitNext( workIface.stop.getFuture() ) ) {
			r.send(Void());
			break;
		}
	}
	return Void();
}

ACTOR Future<Void> testerServerWorkload( WorkloadRequest work, Reference<ClusterConnectionFile> ccf, Reference<AsyncVar<struct ServerDBInfo>> dbInfo, LocalityData locality ) {
	state WorkloadInterface workIface;
	state bool replied = false;
	state Database cx;
	try {
		std::map<std::string, std::string> details;
		details["WorkloadTitle"] = printable(work.title);
		details["ClientId"] = format("%d", work.clientId);
		details["ClientCount"] = format("%d", work.clientCount);
		details["WorkloadTimeout"] = format("%d", work.timeout);
		startRole(Role::TESTER, workIface.id(), UID(), details);

		if( work.useDatabase ) {
			cx = Database::createDatabase(ccf, -1, locality);
			wait( delay(1.0) );
		}

		// add test for "done" ?
		TraceEvent("WorkloadReceived", workIface.id()).detail("Title", printable(work.title) );
		TestWorkload *workload = getWorkloadIface( work, dbInfo );
		if(!workload) {
			TraceEvent("TestCreationError").detail("Reason", "Workload could not be created");
			fprintf(stderr, "ERROR: The workload could not be created.\n");
			throw test_specification_invalid();
		}
		Future<Void> test = runWorkloadAsync(cx, workIface, workload, work.databasePingDelay);
		work.reply.send(workIface);
		replied = true;

		if(work.timeout > 0) {
			test = timeoutError(test,work.timeout);
		}

		wait(test);
		
		endRole(Role::TESTER, workIface.id(), "Complete");
	} catch (Error& e) {
		if (!replied) {
			if (e.code() == error_code_test_specification_invalid)
				work.reply.sendError(e);
			else
				work.reply.sendError( operation_failed() );
		}

		bool ok = e.code() == error_code_please_reboot || e.code() == error_code_please_reboot_delete || e.code() == error_code_actor_cancelled;
		endRole(Role::TESTER, workIface.id(), "Error", ok, e);

		if (e.code() != error_code_test_specification_invalid && e.code() != error_code_timed_out) {
			throw;  // fatal errors will kill the testerServer as well
		}
	}
	return Void();
}

ACTOR Future<Void> testerServerCore( TesterInterface interf, Reference<ClusterConnectionFile> ccf, Reference<AsyncVar<struct ServerDBInfo>> dbInfo, LocalityData locality ) {
	state PromiseStream<Future<Void>> addWorkload;
	state Future<Void> workerFatalError = actorCollection(addWorkload.getFuture());

	TraceEvent("StartingTesterServerCore", interf.id());
	loop choose {
		when (wait(workerFatalError)) {}
		when (WorkloadRequest work = waitNext( interf.recruitments.getFuture() )) {
			addWorkload.send(testerServerWorkload(work, ccf, dbInfo, locality));
		}
	}
}

ACTOR Future<Void> clearData( Database cx ) {
	state Transaction tr( cx );
	loop {
		try {
			// This transaction needs to be self-conflicting, but not conflict consistently with
			// any other transactions
			tr.clear( normalKeys );
			tr.makeSelfConflicting();
			Version v = wait( tr.getReadVersion() );  // required since we use addReadConflictRange but not get
			wait( tr.commit() );
			TraceEvent("TesterClearingDatabase").detail("AtVersion", tr.getCommittedVersion());
			break;
		} catch (Error& e) {
			TraceEvent(SevWarn, "TesterClearingDatabaseError").error(e);
			wait( tr.onError(e) );
		}
	}
	return Void();
}

Future<Void> dumpDatabase( Database const& cx, std::string const& outputFilename, KeyRange const& range );

int passCount = 0;
int failCount = 0;

vector<PerfMetric> aggregateMetrics( vector<vector<PerfMetric>> metrics ) {
	std::map<std::string, vector<PerfMetric>> metricMap;
	for(int i = 0; i < metrics.size(); i++) {
		vector<PerfMetric> workloadMetrics = metrics[i];
		TraceEvent("MetricsReturned").detail( "Count", workloadMetrics.size() );
		for(int m=0; m<workloadMetrics.size(); m++) {
			printf( "Metric (%d, %d): %s, %f, %s\n", i, m, workloadMetrics[m].name().c_str(),
				workloadMetrics[m].value(), workloadMetrics[m].formatted().c_str() );
			metricMap[workloadMetrics[m].name()].push_back( workloadMetrics[m] );
		}
	}
	TraceEvent("Metric")
			.detail( "Name", "Reporting Clients" )
			.detail( "Value", (double)metrics.size() )
			.detail( "Formatted", format("%d", metrics.size()).c_str() );

	vector<PerfMetric> result;
	std::map<std::string, vector<PerfMetric>>::iterator it;
	for( it = metricMap.begin(); it != metricMap.end(); it++ ) {
		auto& vec = it->second;
		if( !vec.size() )
			continue;
		double sum = 0;
		for(int i = 0; i < vec.size(); i++ )
			sum += vec[i].value();
		if( vec[0].averaged() && vec.size() )
			sum /= vec.size();
		result.push_back( PerfMetric( vec[0].name(), sum, false, vec[0].format_code() ) );
	}
	return result;
}

void logMetrics( vector<PerfMetric> metrics ) {
	for(int idx=0; idx < metrics.size(); idx++ ) 
		TraceEvent("Metric")
				.detail( "Name", metrics[idx].name() )
				.detail( "Value", metrics[idx].value() )
				.detail( "Formatted", format(metrics[idx].format_code().c_str(), metrics[idx].value() ) );
}

ACTOR Future<DistributedTestResults> runWorkload( Database cx, std::vector< TesterInterface > testers, 
	TestSpec spec ) {
	// FIXME: Fault tolerance for test workers (handle nonresponse or broken_promise from each getReply below)
	TraceEvent("TestRunning").detail( "WorkloadTitle", printable(spec.title) )
		.detail("TesterCount", testers.size()).detail("Phases", spec.phases)
		.detail("TestTimeout", spec.timeout);

	state vector< Future< WorkloadInterface > > workRequests;
	state vector<vector<PerfMetric>> metricsResults;

	state int i = 0;
	state int success = 0;
	state int failure = 0;
	int64_t sharedRandom = g_random->randomInt64(0,10000000);
	for(; i < testers.size(); i++) {
		WorkloadRequest req;
		req.title = spec.title;
		req.useDatabase = spec.useDB;
		req.timeout = spec.timeout;
		req.databasePingDelay = spec.databasePingDelay;
		req.options = spec.options;
		req.clientId = i;
		req.clientCount = testers.size();
		req.sharedRandomNumber = sharedRandom;
		workRequests.push_back( testers[i].recruitments.getReply( req ) );
	}

	state vector< WorkloadInterface > workloads = wait( getAll( workRequests ) );

	if( g_network->isSimulated() && spec.simCheckRelocationDuration )
		debug_setCheckRelocationDuration( true );

	if( spec.phases & TestWorkload::SETUP ) {
		std::vector< Future<Void> > setups;
		printf("setting up test (%s)...\n", printable(spec.title).c_str());
		TraceEvent("TestSetupStart").detail("WorkloadTitle", printable(spec.title));
		for(int i= 0; i < workloads.size(); i++)
			setups.push_back( workloads[i].setup.template getReply<Void>() );
		wait( waitForAll( setups ) );
		TraceEvent("TestSetupComplete").detail("WorkloadTitle", printable(spec.title));
	}

	if( spec.phases & TestWorkload::EXECUTION ) {
		TraceEvent("TestStarting").detail("WorkloadTitle", printable(spec.title));
<<<<<<< HEAD
		printf("running test...\n");
		printf("test WorkloadTitle:%s\n", printable(spec.title).c_str());
=======
		printf("running test (%s)...\n", printable(spec.title).c_str());
>>>>>>> c6e878e0
		std::vector< Future<Void> > starts;
		for(int i= 0; i < workloads.size(); i++)
			starts.push_back( workloads[i].start.template getReply<Void>() );
		wait( waitForAll( starts ) );
		printf("%s complete\n", printable(spec.title).c_str());
		TraceEvent("TestComplete").detail("WorkloadTitle", printable(spec.title));
	}

	if( spec.phases & TestWorkload::CHECK ) {
		if( spec.useDB && ( spec.phases & TestWorkload::EXECUTION ) ) {
			wait( delay(3.0) );
		}

		state std::vector< Future<bool> > checks;
		TraceEvent("CheckingResults");
<<<<<<< HEAD
		printf("checking tests... num_workloads:%d\n", workloads.size());
=======
		printf("checking test (%s)...\n", printable(spec.title).c_str());
>>>>>>> c6e878e0
		for(int i= 0; i < workloads.size(); i++)
			checks.push_back( workloads[i].check.template getReply<bool>() );
		wait( waitForAll( checks ) );

		printf("checking tests DONE num_workloads:%d\n", workloads.size());
		
		for(int i = 0; i < checks.size(); i++) {
			if(checks[i].get())
				success++;
			else
				failure++;
		}
	}

	if( spec.phases & TestWorkload::METRICS ) {
		state std::vector< Future<vector<PerfMetric>> > metricTasks;
		printf("fetching metrics (%s)...\n", printable(spec.title).c_str());
		TraceEvent("TestFetchingMetrics").detail("WorkloadTitle", printable(spec.title));
		for(int i= 0; i < workloads.size(); i++)
			metricTasks.push_back( workloads[i].metrics.template getReply<vector<PerfMetric>>() );
		wait( waitForAllReady( metricTasks ) );
		int failedMetrics = 0;
		for(int i = 0; i < metricTasks.size(); i++) {
			if(!metricTasks[i].isError())
				metricsResults.push_back( metricTasks[i].get() );
			else
				TraceEvent(SevError, "TestFailure")
					.error(metricTasks[i].getError())
					.detail("Reason", "Metrics not retrieved")
					.detail("From", workloads[i].metrics.getEndpoint().address);
		}
	}

	// Stopping the workloads is unreliable, but they have a timeout
	// FIXME: stop if one of the above phases throws an exception
	for(int i=0; i<workloads.size(); i++)
		workloads[i].stop.send(ReplyPromise<Void>());

	return DistributedTestResults( aggregateMetrics( metricsResults ), success, failure );
}

//Sets the database configuration by running the ChangeConfig workload
ACTOR Future<Void> changeConfiguration(Database cx, std::vector< TesterInterface > testers, StringRef configMode) {
	state TestSpec spec;
	Standalone<VectorRef<KeyValueRef>> options;
	spec.title = LiteralStringRef("ChangeConfig");
	options.push_back_deep(options.arena(), KeyValueRef(LiteralStringRef("testName"), LiteralStringRef("ChangeConfig")));
	options.push_back_deep(options.arena(), KeyValueRef(LiteralStringRef("configMode"), configMode));
	spec.options.push_back_deep(spec.options.arena(), options);

	DistributedTestResults testResults = wait(runWorkload(cx, testers, spec));

	return Void();
}

//Runs the consistency check workload, which verifies that the database is in a consistent state
ACTOR Future<Void> checkConsistency(Database cx, std::vector< TesterInterface > testers, bool doQuiescentCheck,
									double quiescentWaitTimeout, double softTimeLimit, double databasePingDelay, Reference<AsyncVar<ServerDBInfo>> dbInfo) {
	state TestSpec spec;

	state double connectionFailures;
	if( g_network->isSimulated() ) {
		connectionFailures = g_simulator.connectionFailuresDisableDuration;
		g_simulator.connectionFailuresDisableDuration = 1e6;
		g_simulator.speedUpSimulation = true;
	}
	
	Standalone<VectorRef<KeyValueRef>> options;
	spec.title = LiteralStringRef("ConsistencyCheck");
	spec.databasePingDelay = databasePingDelay;
	spec.timeout = 32000;
	options.push_back_deep(options.arena(), KeyValueRef(LiteralStringRef("testName"), LiteralStringRef("ConsistencyCheck")));
	options.push_back_deep(options.arena(), KeyValueRef(LiteralStringRef("performQuiescentChecks"), ValueRef(format("%s", LiteralStringRef(doQuiescentCheck ? "true" : "false").toString().c_str()))));
	options.push_back_deep(options.arena(), KeyValueRef(LiteralStringRef("quiescentWaitTimeout"), ValueRef(format("%f", quiescentWaitTimeout))));
	options.push_back_deep(options.arena(), KeyValueRef(LiteralStringRef("distributed"), LiteralStringRef("false")));
	spec.options.push_back_deep(spec.options.arena(), options);

	state double start = now();
	state bool lastRun = false;
	loop {
		DistributedTestResults testResults = wait(runWorkload(cx, testers, spec));
		if(testResults.ok() || lastRun) {
			if( g_network->isSimulated() ) {
				g_simulator.connectionFailuresDisableDuration = connectionFailures;
			}
			return Void();
		}
		if(now() - start > softTimeLimit) {
			spec.options[0].push_back_deep(spec.options.arena(), KeyValueRef(LiteralStringRef("failureIsError"), LiteralStringRef("true")));
			lastRun = true;
		}

		wait( repairDeadDatacenter(cx, dbInfo, "ConsistencyCheck") );
	}
}

ACTOR Future<bool> runTest( Database cx, std::vector< TesterInterface > testers, TestSpec spec, Reference<AsyncVar<ServerDBInfo>> dbInfo )
{
	state DistributedTestResults testResults;

	try {
		Future<DistributedTestResults> fTestResults = runWorkload( cx, testers, spec );
		if( spec.timeout > 0 ) {
			printf("[INFO] TestSpec, timeout:%d\n", spec.timeout);
			fTestResults = timeoutError( fTestResults, spec.timeout );
		}
		DistributedTestResults _testResults = wait( fTestResults );
		testResults = _testResults;
		logMetrics( testResults.metrics );
	} catch(Error& e) {
		if( e.code() == error_code_timed_out ) {
			TraceEvent(SevError, "TestFailure").error(e).detail("Reason", "Test timed out").detail("Timeout", spec.timeout);
			fprintf(stderr, "ERROR: Test timed out after %d seconds.\n", spec.timeout);
			testResults.failures = testers.size();
			testResults.successes = 0;
		} else
			throw;
	}

	state bool ok = testResults.ok();

	if( spec.useDB ) {
		if( spec.dumpAfterTest ) {
			try {
				wait( timeoutError( dumpDatabase( cx, "dump after " + printable(spec.title) + ".html", allKeys ), 30.0 ) );
			} catch (Error& e) {
				TraceEvent(SevError, "TestFailure").error(e).detail("Reason", "Unable to dump database");
				ok = false;
			}

			wait( delay(1.0) );
		}

		//Run the consistency check workload
		if(spec.runConsistencyCheck) {
			try {
				bool quiescent = g_network->isSimulated() ? !BUGGIFY : spec.waitForQuiescenceEnd;
				wait(timeoutError(checkConsistency(cx, testers, quiescent, 10000.0, 18000, spec.databasePingDelay, dbInfo), 20000.0));
			}
			catch(Error& e) {
				TraceEvent(SevError, "TestFailure").error(e).detail("Reason", "Unable to perform consistency check");
				ok = false;
			}
		}
	}

	TraceEvent(ok ? SevInfo : SevWarnAlways, "TestResults")
		.detail("Workload", printable(spec.title))
		.detail("Passed", (int)ok);
		//.detail("Metrics", metricSummary);

	if (ok) { passCount++; }
	else { failCount++; }

	printf("%d test clients passed; %d test clients failed\n", testResults.successes, testResults.failures);

	if( spec.useDB && spec.clearAfterTest ) {
		try {
			TraceEvent("TesterClearingDatabase");
			wait( timeoutError(clearData(cx), 1000.0) );
		} catch (Error& e) {
			TraceEvent(SevError, "ErrorClearingDatabaseAfterTest").error(e);
			throw;   // If we didn't do this, we don't want any later tests to run on this DB
		}

		wait( delay(1.0) );
	}

	return ok;
}

vector<TestSpec> readTests( ifstream& ifs ) {
	TestSpec spec;
	vector<TestSpec> result;
	Standalone< VectorRef< KeyValueRef > > workloadOptions;
	std::string cline;

	while( ifs.good() ) {
		getline(ifs, cline);
		string line = removeWhitespace( string(cline) );
		if( !line.size() || line.find( ';' ) == 0 )
			continue;

		size_t found = line.find( '=' );
		if( found == string::npos )
			// hmmm, not good
			continue;
		string attrib = removeWhitespace(line.substr( 0, found ));
		string value = removeWhitespace(line.substr( found + 1 ));

		if( attrib == "testTitle" ) {
			if( workloadOptions.size() ) {
				spec.options.push_back_deep( spec.options.arena(), workloadOptions );
				workloadOptions = Standalone< VectorRef< KeyValueRef > >();
			}
			if( spec.options.size() && spec.title.size() ) {
				result.push_back( spec );
				spec = TestSpec();
			}

			spec.title = StringRef( value );
			TraceEvent("TestParserTest").detail("ParsedTest", printable( spec.title ));
		} else if( attrib == "timeout" ) {
			sscanf( value.c_str(), "%d", &(spec.timeout) );
			ASSERT( spec.timeout > 0 );
			TraceEvent("TestParserTest").detail("ParsedTimeout", spec.timeout);
		}  else if( attrib == "databasePingDelay" ) {
			double databasePingDelay;
			sscanf( value.c_str(), "%lf", &databasePingDelay );
			ASSERT( databasePingDelay >= 0 );
			if( !spec.useDB && databasePingDelay > 0 ) {
				TraceEvent(SevError, "TestParserError")
					.detail("Reason", "Cannot have non-zero ping delay on test that does not use database")
					.detail("PingDelay", databasePingDelay).detail("UseDB", spec.useDB);
				ASSERT( false );
			}
			spec.databasePingDelay = databasePingDelay;
			TraceEvent("TestParserTest").detail("ParsedPingDelay", spec.databasePingDelay);
		} else if( attrib == "runSetup" ) {
			spec.phases = TestWorkload::EXECUTION | TestWorkload::CHECK | TestWorkload::METRICS;
			if( value == "true" )
				spec.phases |= TestWorkload::SETUP;
			TraceEvent("TestParserTest").detail("ParsedSetupFlag", (spec.phases & TestWorkload::SETUP) != 0);
		} else if( attrib == "dumpAfterTest" ) {
			spec.dumpAfterTest = ( value == "true" );
			TraceEvent("TestParserTest").detail("ParsedDumpAfter", spec.dumpAfterTest);
		} else if( attrib == "clearAfterTest" ) {
			spec.clearAfterTest = ( value == "true" );
			TraceEvent("TestParserTest").detail("ParsedClearAfter", spec.clearAfterTest);
		} else if( attrib == "useDB" ) {
			spec.useDB = ( value == "true" );
			TraceEvent("TestParserTest").detail("ParsedUseDB", spec.useDB);
			if( !spec.useDB )
				spec.databasePingDelay = 0.0;
		} else if( attrib == "startDelay" ) {
			sscanf( value.c_str(), "%lf", &spec.startDelay );
			TraceEvent("TestParserTest").detail("ParsedStartDelay", spec.startDelay);
		} else if( attrib == "runConsistencyCheck" ) {
			spec.runConsistencyCheck = ( value == "true" );
			TraceEvent("TestParserTest").detail("ParsedRunConsistencyCheck", spec.runConsistencyCheck);
		} else if( attrib == "waitForQuiescence" ) {
			bool toWait = value == "true";
			spec.waitForQuiescenceBegin = toWait;
			spec.waitForQuiescenceEnd = toWait;
			TraceEvent("TestParserTest").detail("ParsedWaitForQuiescence", toWait);
		} else if( attrib == "waitForQuiescenceBegin" ) {
			bool toWait = value == "true";
			spec.waitForQuiescenceBegin = toWait;
			TraceEvent("TestParserTest").detail("ParsedWaitForQuiescenceBegin", toWait);
		} else if( attrib == "waitForQuiescenceEnd" ) {
			bool toWait = value == "true";
			spec.waitForQuiescenceEnd = toWait;
			TraceEvent("TestParserTest").detail("ParsedWaitForQuiescenceEnd", toWait);
		} else if( attrib == "simCheckRelocationDuration" ) {
			spec.simCheckRelocationDuration = (value == "true");
			TraceEvent("TestParserTest").detail("ParsedSimCheckRelocationDuration", spec.simCheckRelocationDuration);
		} else if( attrib == "connectionFailuresDisableDuration" ) {
			double connectionFailuresDisableDuration;
			sscanf( value.c_str(), "%lf", &connectionFailuresDisableDuration );
			ASSERT( connectionFailuresDisableDuration >= 0 );
			spec.simConnectionFailuresDisableDuration = connectionFailuresDisableDuration;
			if(g_network->isSimulated())
				g_simulator.connectionFailuresDisableDuration = spec.simConnectionFailuresDisableDuration;
			TraceEvent("TestParserTest").detail("ParsedSimConnectionFailuresDisableDuration", spec.simConnectionFailuresDisableDuration);
		} else if( attrib == "simBackupAgents" ) {
			if (value == "BackupToFile" || value == "BackupToFileAndDB")
				spec.simBackupAgents = ISimulator::BackupToFile;
			else
				spec.simBackupAgents = ISimulator::NoBackupAgents;
			TraceEvent("TestParserTest").detail("ParsedSimBackupAgents", spec.simBackupAgents);

			if (value == "BackupToDB" || value == "BackupToFileAndDB")
				spec.simDrAgents = ISimulator::BackupToDB;
			else
				spec.simDrAgents = ISimulator::NoBackupAgents;
			TraceEvent("TestParserTest").detail("ParsedSimDrAgents", spec.simDrAgents);
		} else if( attrib == "extraDB" ) {
			TraceEvent("TestParserTest").detail("ParsedExtraDB", "");
		} else if( attrib == "minimumReplication" ) {
			TraceEvent("TestParserTest").detail("ParsedMinimumReplication", "");
		} else if( attrib == "minimumRegions" ) {
			TraceEvent("TestParserTest").detail("ParsedMinimumRegions", "");
		} else if( attrib == "buggify" ) {
			TraceEvent("TestParserTest").detail("ParsedBuggify", "");
		} else if( attrib == "checkOnly" ) {
			if(value == "true")
				spec.phases = TestWorkload::CHECK;
		} else if( attrib == "StderrSeverity" ) {
			TraceEvent("StderrSeverity").detail("NewSeverity", value);
		}
		else if (attrib == "ClientInfoLogging") {
			if (value == "false") {
				setNetworkOption(FDBNetworkOptions::DISABLE_CLIENT_STATISTICS_LOGGING);
			}
			// else { } It is enable by default for tester
			TraceEvent("TestParserTest").detail("ClientInfoLogging", value);
		}
		else {
			if( attrib == "testName" ) {
				if( workloadOptions.size() ) {
					TraceEvent("TestParserFlush").detail("Reason", "new (compound) test");
					spec.options.push_back_deep( spec.options.arena(), workloadOptions );
					workloadOptions = Standalone< VectorRef< KeyValueRef > >();
				}
			}

			workloadOptions.push_back_deep( workloadOptions.arena(), 
				KeyValueRef( StringRef( attrib ), StringRef( value ) ) );
			TraceEvent("TestParserOption").detail("ParsedKey", attrib).detail("ParsedValue", value);
		}
	}
	if( workloadOptions.size() )
		spec.options.push_back_deep( spec.options.arena(), workloadOptions );
	if( spec.options.size() && spec.title.size() ) {
		result.push_back( spec );
	}

	return result;
}

ACTOR Future<Void> runTests( Reference<AsyncVar<Optional<struct ClusterControllerFullInterface>>> cc, Reference<AsyncVar<Optional<struct ClusterInterface>>> ci, vector< TesterInterface > testers, vector<TestSpec> tests, StringRef startingConfiguration, LocalityData locality ) {
	state Database cx;
	state Reference<AsyncVar<ServerDBInfo>> dbInfo( new AsyncVar<ServerDBInfo> );
	state Future<Void> ccMonitor = monitorServerDBInfo( cc, Reference<ClusterConnectionFile>(), LocalityData(), dbInfo );  // FIXME: locality

	state bool useDB = false;
	state bool waitForQuiescenceBegin = false;
	state bool waitForQuiescenceEnd = false;
	state double startDelay = 0.0;
	state double databasePingDelay = 1e9;
	state ISimulator::BackupAgentType simBackupAgents = ISimulator::NoBackupAgents;
	state ISimulator::BackupAgentType simDrAgents = ISimulator::NoBackupAgents;
	if (tests.empty()) useDB = true;
	for( auto iter = tests.begin(); iter != tests.end(); ++iter ) {
		if( iter->useDB ) useDB = true;
		if( iter->waitForQuiescenceBegin ) waitForQuiescenceBegin = true;
		if( iter->waitForQuiescenceEnd ) waitForQuiescenceEnd = true;
		startDelay = std::max( startDelay, iter->startDelay );
		databasePingDelay = std::min( databasePingDelay, iter->databasePingDelay );
		if (iter->simBackupAgents != ISimulator::NoBackupAgents) simBackupAgents = iter->simBackupAgents;

		if (iter->simDrAgents != ISimulator::NoBackupAgents) {
			simDrAgents = iter->simDrAgents;
		}
	}

	if (g_network->isSimulated()) {
		g_simulator.backupAgents = simBackupAgents;
		g_simulator.drAgents = simDrAgents;
	}

	// turn off the database ping functionality if the suite of tests are not going to be using the database
	if( !useDB )
		databasePingDelay = 0.0;
	
	if (useDB) {
		cx = DatabaseContext::create(ci, Reference<ClusterConnectionFile>(), locality);
	}

	state Future<Void> disabler = disableConnectionFailuresAfter(450, "Tester");

	//Change the configuration (and/or create the database) if necessary
	printf("startingConfiguration:%s start\n", startingConfiguration.toString().c_str());
	if(useDB && startingConfiguration != StringRef()) {
		try {
			wait(timeoutError(changeConfiguration(cx, testers, startingConfiguration), 2000.0));
		}
		catch(Error& e) {
			TraceEvent(SevError, "TestFailure").error(e).detail("Reason", "Unable to set starting configuration");
		}
	}

	if (useDB && waitForQuiescenceBegin) {
		TraceEvent("TesterStartingPreTestChecks").detail("DatabasePingDelay", databasePingDelay).detail("StartDelay", startDelay);
		try {
			wait( quietDatabase( cx, dbInfo, "Start") || 
				( databasePingDelay == 0.0 ? Never() : testDatabaseLiveness( cx, databasePingDelay, "QuietDatabaseStart", startDelay ) ) );
		} catch( Error& e ) {
			TraceEvent("QuietDatabaseStartExternalError").error(e);
			throw;
		}
	}

	TraceEvent("TestsExpectedToPass").detail("Count", tests.size());
	state int idx = 0;
	for(; idx < tests.size(); idx++ ) {
		printf("Run test:%s start\n", tests[idx].title.toString().c_str());
		bool ok = wait( runTest( cx, testers, tests[idx], dbInfo ) );
		printf("Run test:%s Done. ok:%d\n", tests[idx].title.toString().c_str(), ok);
		// do we handle a failure here?
	}

	printf("\n%d tests passed; %d tests failed, waiting for DD to end...\n\n", passCount, failCount);
	
	//If the database was deleted during the workload we need to recreate the database
	if(tests.empty() || useDB) {
		if(waitForQuiescenceEnd) {
			try {
				wait(quietDatabase(cx, dbInfo, "End", 0, 2e6, 2e6) ||
				     (databasePingDelay == 0.0 ? Never()
				                               : testDatabaseLiveness(cx, databasePingDelay, "QuietDatabaseEnd")));
			} catch( Error& e ) {
				TraceEvent("QuietDatabaseEndExternalError").error(e);
				throw;
			}
		}
	}

	return Void();
}

ACTOR Future<Void> runTests( Reference<AsyncVar<Optional<struct ClusterControllerFullInterface>>> cc, 
		Reference<AsyncVar<Optional<struct ClusterInterface>>> ci, vector<TestSpec> tests, test_location_t at, 
		int minTestersExpected, StringRef startingConfiguration, LocalityData locality ) {
	state int flags = (at == TEST_ON_SERVERS ? 0 : GetWorkersRequest::TESTER_CLASS_ONLY) | GetWorkersRequest::NON_EXCLUDED_PROCESSES_ONLY;
	state Future<Void> testerTimeout = delay(600.0); // wait 600 sec for testers to show up
	state vector<std::pair<WorkerInterface, ProcessClass>> workers;

	loop {
		choose {
			when( vector<std::pair<WorkerInterface, ProcessClass>> w = wait( cc->get().present() ? brokenPromiseToNever( cc->get().get().getWorkers.getReply( GetWorkersRequest( flags ) ) ) : Never() ) ) { 
				if (w.size() >= minTestersExpected) {
					workers = w;
					break; 
				}
				wait( delay(SERVER_KNOBS->WORKER_POLL_DELAY) );
			}
			when( wait( cc->onChange() ) ) {}
			when( wait( testerTimeout ) ) {
				TraceEvent(SevError, "TesterRecruitmentTimeout");
				throw timed_out();
			}
		}
	}

	vector<TesterInterface> ts;
	for(int i=0; i<workers.size(); i++)
		ts.push_back(workers[i].first.testerInterface);

	wait( runTests( cc, ci, ts, tests, startingConfiguration, locality) );
	return Void();
}

ACTOR Future<Void> runTests( Reference<ClusterConnectionFile> connFile, test_type_t whatToRun, test_location_t at, 
		int minTestersExpected, std::string fileName, StringRef startingConfiguration, LocalityData locality ) {
	state vector<TestSpec> testSpecs;
	Reference<AsyncVar<Optional<ClusterControllerFullInterface>>> cc( new AsyncVar<Optional<ClusterControllerFullInterface>> );
	Reference<AsyncVar<Optional<ClusterInterface>>> ci( new AsyncVar<Optional<ClusterInterface>> );
	vector<Future<Void>> actors;
	actors.push_back( reportErrors(monitorLeader( connFile, cc ), "MonitorLeader") );
	actors.push_back( reportErrors(extractClusterInterface( cc,ci ),"ExtractClusterInterface") );
	actors.push_back( reportErrors(failureMonitorClient( ci, false ),"FailureMonitorClient") );

	if(whatToRun == TEST_TYPE_CONSISTENCY_CHECK) {
		TestSpec spec;
		Standalone<VectorRef<KeyValueRef>> options;
		spec.title = LiteralStringRef("ConsistencyCheck");
		spec.databasePingDelay = 0;
		spec.timeout = 0;
		spec.waitForQuiescenceBegin = false;
		spec.waitForQuiescenceEnd = false;
		std::string rateLimit = format("%d", CLIENT_KNOBS->CONSISTENCY_CHECK_RATE_LIMIT);
		options.push_back_deep(options.arena(), KeyValueRef(LiteralStringRef("testName"), LiteralStringRef("ConsistencyCheck")));
		options.push_back_deep(options.arena(), KeyValueRef(LiteralStringRef("performQuiescentChecks"), LiteralStringRef("false")));
		options.push_back_deep(options.arena(), KeyValueRef(LiteralStringRef("distributed"), LiteralStringRef("false")));
		options.push_back_deep(options.arena(), KeyValueRef(LiteralStringRef("failureIsError"), LiteralStringRef("true")));
		options.push_back_deep(options.arena(), KeyValueRef(LiteralStringRef("indefinite"), LiteralStringRef("true")));
		options.push_back_deep(options.arena(), KeyValueRef(LiteralStringRef("rateLimit"), StringRef(rateLimit)));
		options.push_back_deep(options.arena(), KeyValueRef(LiteralStringRef("shuffleShards"), LiteralStringRef("true")));
		spec.options.push_back_deep(spec.options.arena(), options);
		testSpecs.push_back(spec);
	} else {
		ifstream ifs;
		ifs.open( fileName.c_str(), ifstream::in );
		if( !ifs.good() ) {
			TraceEvent(SevError, "TestHarnessFail").detail("Reason", "file open failed").detail("File", fileName.c_str());
			fprintf(stderr, "ERROR: Could not open test spec file `%s'\n", fileName.c_str());
			return Void();
		}
		enableClientInfoLogging(); // Enable Client Info logging by default for tester
		testSpecs = readTests( ifs );
		ifs.close();
	}

	Future<Void> tests;
	if (at == TEST_HERE) {
		Reference<AsyncVar<ServerDBInfo>> db( new AsyncVar<ServerDBInfo> );
		vector<TesterInterface> iTesters(1);
		actors.push_back( reportErrors(monitorServerDBInfo( cc, Reference<ClusterConnectionFile>(), LocalityData(), db ), "MonitorServerDBInfo") );  // FIXME: Locality
		actors.push_back( reportErrors(testerServerCore( iTesters[0], connFile, db, locality ), "TesterServerCore") );
		tests = runTests( cc, ci, iTesters, testSpecs, startingConfiguration, locality );
	} else {
		tests = reportErrors(runTests(cc, ci, testSpecs, at, minTestersExpected, startingConfiguration, locality), "RunTests");
	}

	choose {
		when (wait(tests)) { return Void(); }
		when (wait(quorum(actors, 1))) { ASSERT(false); throw internal_error(); }
	}
}<|MERGE_RESOLUTION|>--- conflicted
+++ resolved
@@ -661,12 +661,7 @@
 
 	if( spec.phases & TestWorkload::EXECUTION ) {
 		TraceEvent("TestStarting").detail("WorkloadTitle", printable(spec.title));
-<<<<<<< HEAD
-		printf("running test...\n");
-		printf("test WorkloadTitle:%s\n", printable(spec.title).c_str());
-=======
 		printf("running test (%s)...\n", printable(spec.title).c_str());
->>>>>>> c6e878e0
 		std::vector< Future<Void> > starts;
 		for(int i= 0; i < workloads.size(); i++)
 			starts.push_back( workloads[i].start.template getReply<Void>() );
@@ -682,11 +677,9 @@
 
 		state std::vector< Future<bool> > checks;
 		TraceEvent("CheckingResults");
-<<<<<<< HEAD
-		printf("checking tests... num_workloads:%d\n", workloads.size());
-=======
+
 		printf("checking test (%s)...\n", printable(spec.title).c_str());
->>>>>>> c6e878e0
+
 		for(int i= 0; i < workloads.size(); i++)
 			checks.push_back( workloads[i].check.template getReply<bool>() );
 		wait( waitForAll( checks ) );
