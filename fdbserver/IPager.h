/*
 * IPager.h
 *
 * This source file is part of the FoundationDB open source project
 *
 * Copyright 2013-2022 Apple Inc. and the FoundationDB project authors
 *
 * Licensed under the Apache License, Version 2.0 (the "License");
 * you may not use this file except in compliance with the License.
 * You may obtain a copy of the License at
 *
 *     http://www.apache.org/licenses/LICENSE-2.0
 *
 * Unless required by applicable law or agreed to in writing, software
 * distributed under the License is distributed on an "AS IS" BASIS,
 * WITHOUT WARRANTIES OR CONDITIONS OF ANY KIND, either express or implied.
 * See the License for the specific language governing permissions and
 * limitations under the License.
 */

#ifndef FDBSERVER_IPAGER_H
#define FDBSERVER_IPAGER_H
#pragma once

#include "fdbserver/IKeyValueStore.h"

#include "flow/flow.h"
#include "fdbclient/FDBTypes.h"
#include "flow/xxhash.h"

#ifndef VALGRIND
#define VALGRIND_MAKE_MEM_UNDEFINED(x, y)
#define VALGRIND_MAKE_MEM_DEFINED(x, y)
#endif

typedef uint32_t LogicalPageID;
typedef uint32_t PhysicalPageID;
#define invalidLogicalPageID std::numeric_limits<LogicalPageID>::max()

typedef uint32_t QueueID;
#define invalidQueueID std::numeric_limits<QueueID>::max()

// Pager Events
enum class PagerEvents { CacheLookup = 0, CacheHit, CacheMiss, PageWrite, MAXEVENTS };
static const char* const PagerEventsStrings[] = { "Lookup", "Hit", "Miss", "Write", "Unknown" };
// Reasons for page level events.
enum class PagerEventReasons { PointRead = 0, RangeRead, RangePrefetch, Commit, LazyClear, MetaData, MAXEVENTREASONS };
static const char* const PagerEventReasonsStrings[] = {
	"Get", "GetR", "GetRPF", "Commit", "LazyClr", "Meta", "Unknown"
};

static const unsigned int nonBtreeLevel = 0;
static const std::vector<std::pair<PagerEvents, PagerEventReasons>> possibleEventReasonPairs = {
	{ PagerEvents::CacheLookup, PagerEventReasons::Commit },
	{ PagerEvents::CacheLookup, PagerEventReasons::LazyClear },
	{ PagerEvents::CacheLookup, PagerEventReasons::PointRead },
	{ PagerEvents::CacheLookup, PagerEventReasons::RangeRead },
	{ PagerEvents::CacheHit, PagerEventReasons::Commit },
	{ PagerEvents::CacheHit, PagerEventReasons::LazyClear },
	{ PagerEvents::CacheHit, PagerEventReasons::PointRead },
	{ PagerEvents::CacheHit, PagerEventReasons::RangeRead },
	{ PagerEvents::CacheMiss, PagerEventReasons::Commit },
	{ PagerEvents::CacheMiss, PagerEventReasons::LazyClear },
	{ PagerEvents::CacheMiss, PagerEventReasons::PointRead },
	{ PagerEvents::CacheMiss, PagerEventReasons::RangeRead },
	{ PagerEvents::PageWrite, PagerEventReasons::Commit },
	{ PagerEvents::PageWrite, PagerEventReasons::LazyClear },
};
static const std::vector<std::pair<PagerEvents, PagerEventReasons>> L0PossibleEventReasonPairs = {
	{ PagerEvents::CacheLookup, PagerEventReasons::RangePrefetch },
	{ PagerEvents::CacheLookup, PagerEventReasons::MetaData },
	{ PagerEvents::CacheHit, PagerEventReasons::RangePrefetch },
	{ PagerEvents::CacheHit, PagerEventReasons::MetaData },
	{ PagerEvents::CacheMiss, PagerEventReasons::RangePrefetch },
	{ PagerEvents::CacheMiss, PagerEventReasons::MetaData },
	{ PagerEvents::PageWrite, PagerEventReasons::MetaData },
};

// Represents a block of memory in a 4096-byte aligned location held by an Arena.
class ArenaPage : public ReferenceCounted<ArenaPage>, public FastAllocated<ArenaPage> {
public:
	// The page's logical size includes an opaque checksum, use size() to get usable size
	ArenaPage(int logicalSize, int bufferSize) : logicalSize(logicalSize), bufferSize(bufferSize), userData(nullptr) {
		if (bufferSize > 0) {
			buffer = (uint8_t*)arena.allocate4kAlignedBuffer(bufferSize);

			// Mark any unused page portion defined
			VALGRIND_MAKE_MEM_DEFINED(buffer + logicalSize, bufferSize - logicalSize);
		} else {
			buffer = nullptr;
		}
	};

	~ArenaPage() {
		if (userData != nullptr && userDataDestructor != nullptr) {
			userDataDestructor(userData);
		}
	}

	uint8_t const* begin() const { return (uint8_t*)buffer; }

	uint8_t* mutate() { return (uint8_t*)buffer; }

	typedef XXH64_hash_t Checksum;

	// Usable size, without checksum
	int size() const { return logicalSize - sizeof(Checksum); }

	Standalone<StringRef> asStringRef() const { return Standalone<StringRef>(StringRef(begin(), size()), arena); }

	// Get an ArenaPage which is a copy of this page, in its own Arena
	Reference<ArenaPage> cloneContents() const {
		ArenaPage* p = new ArenaPage(logicalSize, bufferSize);
		memcpy(p->buffer, buffer, logicalSize);
		return Reference<ArenaPage>(p);
	}

	// Get an ArenaPage which depends on this page's Arena and references some of its memory
	Reference<ArenaPage> subPage(int offset, int len) const {
		ArenaPage* p = new ArenaPage(len, 0);
		p->buffer = buffer + offset;
		p->arena.dependsOn(arena);
		return Reference<ArenaPage>(p);
	}

	// Given a vector of pages with the same ->size(), create a new ArenaPage with a ->size() that is
	// equivalent to all of the input pages and has all of their contents copied into it.
	static Reference<ArenaPage> concatPages(const std::vector<Reference<const ArenaPage>>& pages) {
		int usableSize = pages.front()->size();
		int totalUsableSize = pages.size() * usableSize;
		int totalBufferSize = pages.front()->bufferSize * pages.size();
		ArenaPage* superpage = new ArenaPage(totalUsableSize + sizeof(Checksum), totalBufferSize);

		uint8_t* wptr = superpage->mutate();
		for (auto& p : pages) {
			ASSERT(p->size() == usableSize);
			memcpy(wptr, p->begin(), usableSize);
			wptr += usableSize;
		}

		return Reference<ArenaPage>(superpage);
	}

	Checksum& getChecksum() { return *(Checksum*)(buffer + size()); }

	Checksum calculateChecksum(LogicalPageID pageID) { return XXH3_64bits_withSeed(buffer, size(), pageID); }

	void updateChecksum(LogicalPageID pageID) { getChecksum() = calculateChecksum(pageID); }

	bool verifyChecksum(LogicalPageID pageID) { return getChecksum() == calculateChecksum(pageID); }

	const Arena& getArena() const { return arena; }

private:
	Arena arena;
	int logicalSize;
	int bufferSize;
	uint8_t* buffer;

public:
	mutable void* userData;
	mutable void (*userDataDestructor)(void*);
};

class IPagerSnapshot {
public:
	virtual Future<Reference<const ArenaPage>> getPhysicalPage(PagerEventReasons reason,
	                                                           unsigned int level,
	                                                           LogicalPageID pageID,
	                                                           int priority,
	                                                           bool cacheable,
	                                                           bool nohit) = 0;
	virtual Future<Reference<const ArenaPage>> getMultiPhysicalPage(PagerEventReasons reason,
	                                                                unsigned int level,
	                                                                VectorRef<LogicalPageID> pageIDs,
	                                                                int priority,
	                                                                bool cacheable,
	                                                                bool nohit) = 0;
	virtual Version getVersion() const = 0;

	virtual Key getMetaKey() const = 0;

	virtual ~IPagerSnapshot() {}

	virtual void addref() = 0;
	virtual void delref() = 0;
};

// This API is probably too customized to the behavior of DWALPager and probably needs some changes to be more generic.
class IPager2 : public IClosable {
public:
	// Returns an ArenaPage that can be passed to writePage. The data in the returned ArenaPage might not be zeroed.
	virtual Reference<ArenaPage> newPageBuffer(size_t size = 1) = 0;

	// Returns the usable size of pages returned by the pager (i.e. the size of the page that isn't pager overhead).
	// For a given pager instance, separate calls to this function must return the same value.
	// Only valid to call after recovery is complete.
	virtual int getUsablePageSize() const = 0;
	virtual int getPhysicalPageSize() const = 0;
	virtual int getLogicalPageSize() const = 0;
	virtual int getPagesPerExtent() const = 0;

	// Write detail fields with pager stats to a trace event
	virtual void toTraceEvent(TraceEvent& e) const = 0;

	// Allocate a new page ID for a subsequent write.  The page will be considered in-use after the next commit
	// regardless of whether or not it was written to.
	virtual Future<LogicalPageID> newPageID() = 0;

	virtual Future<LogicalPageID> newExtentPageID(QueueID queueID) = 0;
	virtual QueueID newLastQueueID() = 0;

	// Replace the contents of a page with new data across *all* versions.
	// Existing holders of a page reference for pageID, read from any version,
	// may see the effects of this write.
	virtual void updatePage(PagerEventReasons reason,
	                        unsigned int level,
	                        Standalone<VectorRef<LogicalPageID>> pageIDs,
	                        Reference<ArenaPage> data) = 0;
	// Try to atomically update the contents of a page as of version v in the next commit.
	// If the pager is unable to do this at this time, it may choose to write the data to a new page ID
	// instead and return the new page ID to the caller.  Otherwise the original pageID argument will be returned.
	// If a new page ID is returned, the old page ID will be freed as of version v
	virtual Future<LogicalPageID> atomicUpdatePage(PagerEventReasons reason,
	                                               unsigned int level,
	                                               LogicalPageID pageID,
	                                               Reference<ArenaPage> data,
	                                               Version v) = 0;

	// Free pageID to be used again after the commit that moves oldestVersion past v
	virtual void freePage(LogicalPageID pageID, Version v) = 0;

	virtual void freeExtent(LogicalPageID pageID) = 0;

	// If id is remapped, delete the original as of version v and return the page it was remapped to.  The caller
	// is then responsible for referencing and deleting the returned page ID.
	virtual LogicalPageID detachRemappedPage(LogicalPageID id, Version v) = 0;

	// Returns the latest data (regardless of version) for a page by LogicalPageID
	// The data returned will be the later of
	//   - the most recent committed atomic
	//   - the most recent non-atomic write
	// Cacheable indicates that the page should be added to the page cache (if applicable?) as a result of this read.
	// NoHit indicates that the read should not be considered a cache hit, such as when preloading pages that are
	// considered likely to be needed soon.
	virtual Future<Reference<ArenaPage>> readPage(PagerEventReasons reason,
	                                              unsigned int level,
	                                              PhysicalPageID pageIDs,
	                                              int priority,
	                                              bool cacheable,
	                                              bool noHit) = 0;
	virtual Future<Reference<ArenaPage>> readMultiPage(PagerEventReasons reason,
	                                                   unsigned int level,
	                                                   Standalone<VectorRef<PhysicalPageID>> pageIDs,
	                                                   int priority,
	                                                   bool cacheable,
	                                                   bool noHit) = 0;

	virtual Future<Reference<ArenaPage>> readExtent(LogicalPageID pageID) = 0;
	virtual void releaseExtentReadLock() = 0;

	// Temporary methods for testing
	virtual Future<Standalone<VectorRef<LogicalPageID>>> getUsedExtents(QueueID queueID) = 0;
	virtual void pushExtentUsedList(QueueID queueID, LogicalPageID extID) = 0;
	virtual void extentCacheClear() = 0;
	virtual int64_t getPageCacheCount() = 0;
	virtual int64_t getExtentCacheCount() = 0;

	// Get a snapshot of the metakey and all pages as of the version v which must be >= getOldestVersion()
	// Note that snapshots at any version may still see the results of updatePage() calls.
	// The snapshot shall be usable until setOldVersion() is called with a version > v.
	virtual Reference<IPagerSnapshot> getReadSnapshot(Version v) = 0;

	// Atomically make durable all pending page writes, page frees, and update the metadata string,
	// setting the committed version to v
	// v must be >= the highest versioned page write.
	virtual Future<Void> commit(Version v) = 0;

	// Get the latest meta key set or committed
	virtual Key getMetaKey() const = 0;

	// Set the metakey which will be stored in the next commit
	virtual void setMetaKey(KeyRef metaKey) = 0;

	virtual StorageBytes getStorageBytes() const = 0;

	virtual int64_t getPageCount() = 0;

	// Count of pages in use by the pager client (including retained old page versions)
	virtual Future<int64_t> getUserPageCount() = 0;

	// Future returned is ready when pager has been initialized from disk and is ready for reads and writes.
	// It is invalid to call most other functions until init() is ready.
	// TODO: Document further.
	virtual Future<Void> init() = 0;

	// Returns latest committed version
	virtual Version getLastCommittedVersion() const = 0;

	// Returns the oldest readable version as of the most recent committed version
	virtual Version getOldestReadableVersion() const = 0;

	// Sets the oldest readable version to be put into affect at the next commit.
	// The pager can reuse pages that were freed at a version less than v.
	// If any snapshots are in use at a version less than v, the pager can either forcefully
	// invalidate them or keep their versions around until the snapshots are no longer in use.
	virtual void setOldestReadableVersion(Version v) = 0;

	// Advance the commit version and the oldest readble version and commit until the remap queue is empty.
	virtual Future<Void> clearRemapQueue() = 0;

<<<<<<< HEAD
	// If set to a valid pointer, the page cache should behave as though the page cache size limit has been
	// reduced by the target byte count.
=======
	// Get a pointer to an integer representing a byte count penalty the pager should apply against usable page cache
	// memory. This is used to track significant memory usage external to the pager.  Such usages should
	// increment/decrement the value at this pointer based on their memory footprint.
>>>>>>> 6390d93e
	virtual int64_t* getPageCachePenaltySource() = 0;

protected:
	~IPager2() {} // Destruction should be done using close()/dispose() from the IClosable interface
};

#endif<|MERGE_RESOLUTION|>--- conflicted
+++ resolved
@@ -309,14 +309,9 @@
 	// Advance the commit version and the oldest readble version and commit until the remap queue is empty.
 	virtual Future<Void> clearRemapQueue() = 0;
 
-<<<<<<< HEAD
-	// If set to a valid pointer, the page cache should behave as though the page cache size limit has been
-	// reduced by the target byte count.
-=======
 	// Get a pointer to an integer representing a byte count penalty the pager should apply against usable page cache
 	// memory. This is used to track significant memory usage external to the pager.  Such usages should
 	// increment/decrement the value at this pointer based on their memory footprint.
->>>>>>> 6390d93e
 	virtual int64_t* getPageCachePenaltySource() = 0;
 
 protected:
