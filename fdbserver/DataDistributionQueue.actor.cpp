/*
 * DataDistributionQueue.actor.cpp
 *
 * This source file is part of the FoundationDB open source project
 *
 * Copyright 2013-2018 Apple Inc. and the FoundationDB project authors
 *
 * Licensed under the Apache License, Version 2.0 (the "License");
 * you may not use this file except in compliance with the License.
 * You may obtain a copy of the License at
 *
 *     http://www.apache.org/licenses/LICENSE-2.0
 *
 * Unless required by applicable law or agreed to in writing, software
 * distributed under the License is distributed on an "AS IS" BASIS,
 * WITHOUT WARRANTIES OR CONDITIONS OF ANY KIND, either express or implied.
 * See the License for the specific language governing permissions and
 * limitations under the License.
 */

#include <numeric>
#include <limits>

#include "flow/ActorCollection.h"
#include "flow/Util.h"
#include "fdbrpc/sim_validation.h"
#include "fdbclient/SystemData.h"
#include "fdbserver/DataDistribution.actor.h"
#include "fdbclient/DatabaseContext.h"
#include "fdbserver/MoveKeys.actor.h"
#include "fdbserver/Knobs.h"
#include "fdbrpc/simulator.h"
#include "flow/actorcompiler.h"  // This must be the last #include.

#define WORK_FULL_UTILIZATION 10000   // This is not a knob; it is a fixed point scaling factor!

struct RelocateData {
	KeyRange keys;
	int priority;
	int boundaryPriority;
	int healthPriority;

	double startTime;
	UID randomId;
	int workFactor;
	std::vector<UID> src;
	std::vector<UID> completeSources;
	bool wantsNewServers;
	TraceInterval interval;

	RelocateData() : startTime(-1), priority(-1), boundaryPriority(-1), healthPriority(-1), workFactor(0), wantsNewServers(false), interval("QueuedRelocation") {}
	explicit RelocateData( RelocateShard const& rs ) : keys(rs.keys), priority(rs.priority), boundaryPriority(isBoundaryPriority(rs.priority) ? rs.priority : -1), healthPriority(isHealthPriority(rs.priority) ? rs.priority : -1), startTime(now()), randomId(deterministicRandom()->randomUniqueID()), workFactor(0),
		wantsNewServers(
			rs.priority == SERVER_KNOBS->PRIORITY_REBALANCE_OVERUTILIZED_TEAM ||
			rs.priority == SERVER_KNOBS->PRIORITY_REBALANCE_UNDERUTILIZED_TEAM ||
			rs.priority == SERVER_KNOBS->PRIORITY_SPLIT_SHARD ||
			rs.priority == SERVER_KNOBS->PRIORITY_TEAM_REDUNDANT), interval("QueuedRelocation") {}

	static bool isHealthPriority(int priority) {
		return  priority == SERVER_KNOBS->PRIORITY_POPULATE_REGION ||
				priority == SERVER_KNOBS->PRIORITY_TEAM_UNHEALTHY || 
				priority == SERVER_KNOBS->PRIORITY_TEAM_2_LEFT ||
				priority == SERVER_KNOBS->PRIORITY_TEAM_1_LEFT ||
				priority == SERVER_KNOBS->PRIORITY_TEAM_0_LEFT ||
				priority == SERVER_KNOBS->PRIORITY_TEAM_REDUNDANT ||
				priority == SERVER_KNOBS->PRIORITY_TEAM_HEALTHY ||
				priority == SERVER_KNOBS->PRIORITY_TEAM_CONTAINS_UNDESIRED_SERVER;
	}

	static bool isBoundaryPriority(int priority) {
		return  priority == SERVER_KNOBS->PRIORITY_SPLIT_SHARD || 
				priority == SERVER_KNOBS->PRIORITY_MERGE_SHARD;
	}

	bool operator> (const RelocateData& rhs) const {
		return priority != rhs.priority ? priority > rhs.priority : ( startTime != rhs.startTime ? startTime < rhs.startTime : randomId > rhs.randomId );
	}

	bool operator== (const RelocateData& rhs) const {
		return priority == rhs.priority && boundaryPriority == rhs.boundaryPriority && healthPriority == rhs.healthPriority && keys == rhs.keys && startTime == rhs.startTime && workFactor == rhs.workFactor && src == rhs.src && completeSources == rhs.completeSources && wantsNewServers == rhs.wantsNewServers && randomId == rhs.randomId;
	}
};

class ParallelTCInfo : public ReferenceCounted<ParallelTCInfo>, public IDataDistributionTeam {
public:
	vector<Reference<IDataDistributionTeam>> teams;
	vector<UID> tempServerIDs;

	ParallelTCInfo() { }

	void addTeam(Reference<IDataDistributionTeam> team) {
		teams.push_back(team);
	}

	void clear() {
		teams.clear();
	}

	int64_t sum(std::function<int64_t(Reference<IDataDistributionTeam>)> func) {
		int64_t result = 0;
		for (auto it = teams.begin(); it != teams.end(); it++) {
			result += func(*it);
		}
		return result;
	}

	template<class T>
	vector<T> collect(std::function < vector<T>(Reference<IDataDistributionTeam>)> func) {
		vector<T> result;

		for (auto it = teams.begin(); it != teams.end(); it++) {
			vector<T> newItems = func(*it);
			result.insert(result.end(), newItems.begin(), newItems.end());
		}
		return result;
	}

	bool any(std::function<bool(Reference<IDataDistributionTeam>)> func) {
		for (auto it = teams.begin(); it != teams.end(); it++) {
			if (func(*it)) {
				return true;
			}
		}
		return false;
	}

	bool all(std::function<bool(Reference<IDataDistributionTeam>)> func) {
		return !any([func](Reference<IDataDistributionTeam> team) {
			return !func(team);
		});
	}

	virtual vector<StorageServerInterface> getLastKnownServerInterfaces() {
		return collect<StorageServerInterface>([](Reference<IDataDistributionTeam> team) {
			return team->getLastKnownServerInterfaces();
		});
	}

	virtual int size() {
		int totalSize = 0;
		for (auto it = teams.begin(); it != teams.end(); it++) {
			totalSize += (*it)->size();
		}
		return totalSize;
	}

	virtual vector<UID> const& getServerIDs() {
		tempServerIDs.clear();
		for (auto it = teams.begin(); it != teams.end(); it++) {
			vector<UID> const& childIDs = (*it)->getServerIDs();
			tempServerIDs.insert(tempServerIDs.end(), childIDs.begin(), childIDs.end());
		}
		return tempServerIDs;
	}

	virtual void addDataInFlightToTeam(int64_t delta) {
		for (auto it = teams.begin(); it != teams.end(); it++) {
			(*it)->addDataInFlightToTeam(delta);
		}
	}

	virtual int64_t getDataInFlightToTeam() {
		return sum([](Reference<IDataDistributionTeam> team) {
			return team->getDataInFlightToTeam();
		});
	}

	virtual int64_t getLoadBytes(bool includeInFlight = true, double inflightPenalty = 1.0 ) {
		return sum([includeInFlight, inflightPenalty](Reference<IDataDistributionTeam> team) {
			return team->getLoadBytes(includeInFlight, inflightPenalty);
		});
	}

	virtual int64_t getMinAvailableSpace(bool includeInFlight = true) {
		int64_t result = std::numeric_limits<int64_t>::max();
		for (auto it = teams.begin(); it != teams.end(); it++) {
			result = std::min(result, (*it)->getMinAvailableSpace(includeInFlight));
		}
		return result;
	}

	virtual double getMinAvailableSpaceRatio(bool includeInFlight = true) {
		double result = std::numeric_limits<double>::max();
		for (auto it = teams.begin(); it != teams.end(); it++) {
			result = std::min(result, (*it)->getMinAvailableSpaceRatio(includeInFlight));
		}
		return result;
	}

	virtual bool hasHealthyAvailableSpace(double minRatio) {
		return all([minRatio](Reference<IDataDistributionTeam> team) {
			return team->hasHealthyAvailableSpace(minRatio);
		});
	}

	virtual Future<Void> updateStorageMetrics() {
		vector<Future<Void>> futures;

		for (auto it = teams.begin(); it != teams.end(); it++) {
			futures.push_back((*it)->updateStorageMetrics());
		}
		return waitForAll(futures);
	}

	virtual bool isOptimal() {
		return all([](Reference<IDataDistributionTeam> team) {
			return team->isOptimal();
		});
	}

	virtual bool isWrongConfiguration() {
		return any([](Reference<IDataDistributionTeam> team) {
			return team->isWrongConfiguration();
		});
	}
	virtual void setWrongConfiguration(bool wrongConfiguration) {
		for (auto it = teams.begin(); it != teams.end(); it++) {
			(*it)->setWrongConfiguration(wrongConfiguration);
		}
	}

	virtual bool isHealthy() {
		return all([](Reference<IDataDistributionTeam> team) {
			return team->isHealthy();
		});
	}

	virtual void setHealthy(bool h) {
		for (auto it = teams.begin(); it != teams.end(); it++) {
			(*it)->setHealthy(h);
		}
	}

	virtual int getPriority() {
		int priority = 0;
		for (auto it = teams.begin(); it != teams.end(); it++) {
			priority = std::max(priority, (*it)->getPriority());
		}
		return priority;
	}

	virtual void setPriority(int p) {
		for (auto it = teams.begin(); it != teams.end(); it++) {
			(*it)->setPriority(p);
		}
	}
	virtual void addref() { ReferenceCounted<ParallelTCInfo>::addref(); }
	virtual void delref() { ReferenceCounted<ParallelTCInfo>::delref(); }

	virtual void addServers(const std::vector<UID>& servers) {
		ASSERT(!teams.empty());
		teams[0]->addServers(servers);
	}
};

struct Busyness {
	vector<int> ledger;

	Busyness() : ledger( 10, 0 ) {}

	bool canLaunch( int prio, int work ) {
		ASSERT( prio > 0 && prio < 1000 );
		return ledger[ prio / 100 ] <= WORK_FULL_UTILIZATION - work;  // allow for rounding errors in double division
	}
	void addWork( int prio, int work ) {
		ASSERT( prio > 0 && prio < 1000 );
		for( int i = 0; i <= (prio / 100); i++ )
			ledger[i] += work;
	}
	void removeWork( int prio, int work ) {
		addWork( prio, -work );
	}
	std::string toString() {
		std::string result;
		for(int i = 1; i < ledger.size();) {
			int j = i+1;
			while(j < ledger.size() && ledger[i] == ledger[j])
				j++;
			if(i != 1)
				result += ", ";
			result += i+1 == j ? format("%03d", i*100) : format("%03d/%03d", i*100, (j-1)*100);
			result += format("=%1.02f", (float)ledger[i] / WORK_FULL_UTILIZATION);
			i = j;
		}
		return result;
	}
};

// find the "workFactor" for this, were it launched now
int getWorkFactor( RelocateData const& relocation, int singleRegionTeamSize ) {
	if( relocation.healthPriority == SERVER_KNOBS->PRIORITY_TEAM_1_LEFT || relocation.healthPriority == SERVER_KNOBS->PRIORITY_TEAM_0_LEFT )
		return WORK_FULL_UTILIZATION / SERVER_KNOBS->RELOCATION_PARALLELISM_PER_SOURCE_SERVER;
	else if( relocation.healthPriority == SERVER_KNOBS->PRIORITY_TEAM_2_LEFT )
		return WORK_FULL_UTILIZATION / 2 / SERVER_KNOBS->RELOCATION_PARALLELISM_PER_SOURCE_SERVER;
	else // for now we assume that any message at a lower priority can best be assumed to have a full team left for work
		return WORK_FULL_UTILIZATION / singleRegionTeamSize / SERVER_KNOBS->RELOCATION_PARALLELISM_PER_SOURCE_SERVER;
}

// Data movement's resource control: Do not overload source servers used for the RelocateData
// return true if servers are not too busy to launch the relocation
<<<<<<< HEAD
// This ensure source servers will not be overloaded.
bool canLaunch( RelocateData & relocation, int teamSize, std::map<UID, Busyness> & busymap,
=======
bool canLaunch( RelocateData & relocation, int teamSize, int singleRegionTeamSize, std::map<UID, Busyness> & busymap,
>>>>>>> 53d4798c
		std::vector<RelocateData> cancellableRelocations ) {
	// assert this has not already been launched
	ASSERT( relocation.workFactor == 0 );
	ASSERT( relocation.src.size() != 0 );
	ASSERT( teamSize >= singleRegionTeamSize );

	// find the "workFactor" for this, were it launched now
	int workFactor = getWorkFactor( relocation, singleRegionTeamSize );
	int neededServers = std::min<int>( relocation.src.size(), teamSize - singleRegionTeamSize + 1 );
	if(SERVER_KNOBS->USE_OLD_NEEDED_SERVERS) {
		neededServers = std::max( 1, (int)relocation.src.size() - teamSize + 1 );
	}
	// see if each of the SS can launch this task
	for( int i = 0; i < relocation.src.size(); i++ ) {
		// For each source server for this relocation, copy and modify its busyness to reflect work that WOULD be cancelled
		auto busyCopy = busymap[ relocation.src[i] ];
		for( int j = 0; j < cancellableRelocations.size(); j++ ) {
			auto& servers = cancellableRelocations[j].src;
			if( std::count( servers.begin(), servers.end(), relocation.src[i] ) )
				busyCopy.removeWork( cancellableRelocations[j].priority, cancellableRelocations[j].workFactor );
		}
		// Use this modified busyness to check if this relocation could be launched
		if( busyCopy.canLaunch( relocation.priority, workFactor ) ) {
			--neededServers;
			if( neededServers == 0 )
				return true;
		}
	}
	return false;
}

// update busyness for each server
void launch( RelocateData & relocation, std::map<UID, Busyness> & busymap, int singleRegionTeamSize ) {
	// if we are here this means that we can launch and should adjust all the work the servers can do
	relocation.workFactor = getWorkFactor( relocation, singleRegionTeamSize );
	for( int i = 0; i < relocation.src.size(); i++ )
		busymap[ relocation.src[i] ].addWork( relocation.priority, relocation.workFactor );
}

void complete( RelocateData const& relocation, std::map<UID, Busyness> & busymap ) {
	ASSERT( relocation.workFactor > 0 );
	for( int i = 0; i < relocation.src.size(); i++ )
		busymap[ relocation.src[i] ].removeWork( relocation.priority, relocation.workFactor );
}

Future<Void> dataDistributionRelocator( struct DDQueueData* const& self, RelocateData const& rd );

struct DDQueueData {
	UID distributorId;
	MoveKeysLock lock;
	Database cx;

	std::vector<TeamCollectionInterface> teamCollections;
	Reference<ShardsAffectedByTeamFailure> shardsAffectedByTeamFailure;
	PromiseStream<Promise<int64_t>> getAverageShardBytes;

	FlowLock startMoveKeysParallelismLock;
	FlowLock finishMoveKeysParallelismLock;

	int activeRelocations;
	int queuedRelocations;
	int64_t bytesWritten;
	int teamSize;
	int singleRegionTeamSize;

	std::map<UID, Busyness> busymap; // UID is serverID

	KeyRangeMap< RelocateData > queueMap;
	std::set<RelocateData, std::greater<RelocateData>> fetchingSourcesQueue;
	std::set<RelocateData, std::greater<RelocateData>> fetchKeysComplete;
	KeyRangeActorMap getSourceActors;
	std::map<UID, std::set<RelocateData, std::greater<RelocateData>>> queue; //Key UID is serverID, value is the serverID's set of RelocateData to relocate

	KeyRangeMap< RelocateData > inFlight;
	// Track all actors that relocates specified keys to a good place; Key: keyRange; Value: actor
	KeyRangeActorMap inFlightActors;

	Promise<Void> error;
	PromiseStream<RelocateData> dataTransferComplete;
	PromiseStream<RelocateData> relocationComplete;
	PromiseStream<RelocateData> fetchSourceServersComplete;

	PromiseStream<RelocateShard> output;
	FutureStream<RelocateShard> input;
	PromiseStream<GetMetricsRequest> getShardMetrics;

	double* lastLimited;
	double lastInterval;
	int suppressIntervals;

	Reference<AsyncVar<bool>> rawProcessingUnhealthy; //many operations will remove relocations before adding a new one, so delay a small time before settling on a new number.

	std::map<int, int> priority_relocations;
	int unhealthyRelocations;
	void startRelocation(int priority, int healthPriority) {
		// Although PRIORITY_TEAM_REDUNDANT has lower priority than split and merge shard movement,
		// we must count it into unhealthyRelocations; because team removers relies on unhealthyRelocations to
		// ensure a team remover will not start before the previous one finishes removing a team and move away data
		// NOTE: split and merge shard have higher priority. If they have to wait for unhealthyRelocations = 0,
		// deadlock may happen: split/merge shard waits for unhealthyRelocations, while blocks team_redundant.
		if (healthPriority == SERVER_KNOBS->PRIORITY_POPULATE_REGION || healthPriority == SERVER_KNOBS->PRIORITY_TEAM_UNHEALTHY || healthPriority == SERVER_KNOBS->PRIORITY_TEAM_2_LEFT ||
		 healthPriority == SERVER_KNOBS->PRIORITY_TEAM_1_LEFT || healthPriority == SERVER_KNOBS->PRIORITY_TEAM_0_LEFT || healthPriority == SERVER_KNOBS->PRIORITY_TEAM_REDUNDANT) { 
			unhealthyRelocations++;
			rawProcessingUnhealthy->set(true);
		}
		priority_relocations[priority]++;
	}
	void finishRelocation(int priority, int healthPriority) {
		if (healthPriority == SERVER_KNOBS->PRIORITY_POPULATE_REGION || healthPriority == SERVER_KNOBS->PRIORITY_TEAM_UNHEALTHY || healthPriority == SERVER_KNOBS->PRIORITY_TEAM_2_LEFT ||
		 healthPriority == SERVER_KNOBS->PRIORITY_TEAM_1_LEFT || healthPriority == SERVER_KNOBS->PRIORITY_TEAM_0_LEFT || healthPriority == SERVER_KNOBS->PRIORITY_TEAM_REDUNDANT) {
			unhealthyRelocations--;
			ASSERT(unhealthyRelocations >= 0);
			if(unhealthyRelocations == 0) {
				rawProcessingUnhealthy->set(false);
			}
		} 
		priority_relocations[priority]--;
	}

	DDQueueData( UID mid, MoveKeysLock lock, Database cx, std::vector<TeamCollectionInterface> teamCollections,
		Reference<ShardsAffectedByTeamFailure> sABTF, PromiseStream<Promise<int64_t>> getAverageShardBytes,
		int teamSize, int singleRegionTeamSize, PromiseStream<RelocateShard> output, FutureStream<RelocateShard> input, PromiseStream<GetMetricsRequest> getShardMetrics, double* lastLimited ) :
			activeRelocations( 0 ), queuedRelocations( 0 ), bytesWritten ( 0 ), teamCollections( teamCollections ),
			shardsAffectedByTeamFailure( sABTF ), getAverageShardBytes( getAverageShardBytes ), distributorId( mid ), lock( lock ),
			cx( cx ), teamSize( teamSize ), singleRegionTeamSize( singleRegionTeamSize ), output( output ), input( input ), getShardMetrics( getShardMetrics ), startMoveKeysParallelismLock( SERVER_KNOBS->DD_MOVE_KEYS_PARALLELISM ),
			finishMoveKeysParallelismLock( SERVER_KNOBS->DD_MOVE_KEYS_PARALLELISM ), lastLimited(lastLimited),
			suppressIntervals(0), lastInterval(0), unhealthyRelocations(0), rawProcessingUnhealthy( new AsyncVar<bool>(false) ) {}

	void validate() {
		if( EXPENSIVE_VALIDATION ) {
			for( auto it = fetchingSourcesQueue.begin(); it != fetchingSourcesQueue.end(); ++it ) {
				// relocates in the fetching queue do not have src servers yet.
				if( it->src.size() )
					TraceEvent(SevError, "DDQueueValidateError1").detail("Problem", "relocates in the fetching queue do not have src servers yet");

				// relocates in the fetching queue do not have a work factor yet.
				if( it->workFactor != 0.0 )
					TraceEvent(SevError, "DDQueueValidateError2").detail("Problem", "relocates in the fetching queue do not have a work factor yet");

				// relocates in the fetching queue are in the queueMap.
				auto range = queueMap.rangeContaining( it->keys.begin );
				if( range.value() != *it || range.range() != it->keys )
					TraceEvent(SevError, "DDQueueValidateError3").detail("Problem", "relocates in the fetching queue are in the queueMap");
			}

			/*
			for( auto it = queue.begin(); it != queue.end(); ++it ) {
				for( auto rdit = it->second.begin(); rdit != it->second.end(); ++rdit ) {
					// relocates in the queue are in the queueMap exactly.
					auto range = queueMap.rangeContaining( rdit->keys.begin );
					if( range.value() != *rdit || range.range() != rdit->keys )
						TraceEvent(SevError, "DDQueueValidateError4").detail("Problem", "relocates in the queue are in the queueMap exactly")
						.detail("RangeBegin", range.range().begin)
						.detail("RangeEnd", range.range().end)
						.detail("RelocateBegin2", range.value().keys.begin)
						.detail("RelocateEnd2", range.value().keys.end)
						.detail("RelocateStart", range.value().startTime)
						.detail("MapStart", rdit->startTime)
						.detail("RelocateWork", range.value().workFactor)
						.detail("MapWork", rdit->workFactor)
						.detail("RelocateSrc", range.value().src.size())
						.detail("MapSrc", rdit->src.size())
						.detail("RelocatePrio", range.value().priority)
						.detail("MapPrio", rdit->priority);

					// relocates in the queue have src servers
					if( !rdit->src.size() )
						TraceEvent(SevError, "DDQueueValidateError5").detail("Problem", "relocates in the queue have src servers");

					// relocates in the queue do not have a work factor yet.
					if( rdit->workFactor != 0.0 )
						TraceEvent(SevError, "DDQueueValidateError6").detail("Problem", "relocates in the queue do not have a work factor yet");

					bool contains = false;
					for( int i = 0; i < rdit->src.size(); i++ ) {
						if( rdit->src[i] == it->first ) {
							contains = true;
							break;
						}
					}
					if( !contains )
						TraceEvent(SevError, "DDQueueValidateError7").detail("Problem", "queued relocate data does not include ss under which its filed");
				}
			}*/

			auto inFlightRanges = inFlight.ranges();
			for( auto it = inFlightRanges.begin(); it != inFlightRanges.end(); ++it ) {
				for( int i = 0; i < it->value().src.size(); i++ ) {
					// each server in the inFlight map is in the busymap
					if( !busymap.count( it->value().src[i] ) )
						TraceEvent(SevError, "DDQueueValidateError8").detail("Problem", "each server in the inFlight map is in the busymap");

					// relocate data that is inFlight is not also in the queue
					if( queue[it->value().src[i]].count( it->value() ) )
						TraceEvent(SevError, "DDQueueValidateError9").detail("Problem", "relocate data that is inFlight is not also in the queue");
				}

				// in flight relocates have source servers
				if( it->value().startTime != -1 && !it->value().src.size() )
					TraceEvent(SevError, "DDQueueValidateError10").detail("Problem", "in flight relocates have source servers");

				if( inFlightActors.liveActorAt( it->range().begin ) ) {
					// the key range in the inFlight map matches the key range in the RelocateData message
					if( it->value().keys != it->range() )
						TraceEvent(SevError, "DDQueueValidateError11").detail("Problem", "the key range in the inFlight map matches the key range in the RelocateData message");
				}
			}

			for( auto it = busymap.begin(); it != busymap.end(); ++it ) {
				for( int i = 0; i < it->second.ledger.size() - 1; i++ ) {
					if( it->second.ledger[i] < it->second.ledger[i+1] )
						TraceEvent(SevError, "DDQueueValidateError12").detail("Problem", "ascending ledger problem")
						.detail("LedgerLevel", i).detail("LedgerValueA", it->second.ledger[i]).detail("LedgerValueB", it->second.ledger[i+1]);
					if( it->second.ledger[i] < 0.0 )
						TraceEvent(SevError, "DDQueueValidateError13").detail("Problem", "negative ascending problem")
						.detail("LedgerLevel", i).detail("LedgerValue", it->second.ledger[i]);
				}
			}

			std::set<RelocateData, std::greater<RelocateData>> queuedRelocationsMatch;
			for(auto it = queue.begin(); it != queue.end(); ++it)
				queuedRelocationsMatch.insert( it->second.begin(), it->second.end() );
			ASSERT( queuedRelocations == queuedRelocationsMatch.size() + fetchingSourcesQueue.size() );

			int testActive = 0;
			for(auto it = priority_relocations.begin(); it != priority_relocations.end(); ++it )
				testActive += it->second;
			ASSERT( activeRelocations + queuedRelocations == testActive );
		}
	}

	ACTOR Future<Void> getSourceServersForRange( Database cx, RelocateData input, PromiseStream<RelocateData> output ) {
		state std::set<UID> servers;
		state Transaction tr(cx);

		// FIXME: is the merge case needed
		if( input.priority == SERVER_KNOBS->PRIORITY_MERGE_SHARD ) {
			wait( delay( 0.5, decrementPriority(decrementPriority(TaskPriority::DataDistribution )) ) );
		} else {
			wait( delay( 0.0001, TaskPriority::DataDistributionLaunch ) );
		}

		loop {
			servers.clear();
			tr.setOption( FDBTransactionOptions::PRIORITY_SYSTEM_IMMEDIATE );
			try {
				Standalone<RangeResultRef> keyServersEntries  = wait(
					tr.getRange( lastLessOrEqual( keyServersKey( input.keys.begin ) ),
						firstGreaterOrEqual( keyServersKey( input.keys.end ) ), SERVER_KNOBS->DD_QUEUE_MAX_KEY_SERVERS ) );

				if(keyServersEntries.size() < SERVER_KNOBS->DD_QUEUE_MAX_KEY_SERVERS) {
					for( int shard = 0; shard < keyServersEntries.size(); shard++ ) {
						vector<UID> src, dest;
						decodeKeyServersValue( keyServersEntries[shard].value, src, dest );
						ASSERT( src.size() );
						for( int i = 0; i < src.size(); i++ ) {
							servers.insert( src[i] );
						}
						if(shard == 0) {
							input.completeSources = src;
						} else {
							for(int i = 0; i < input.completeSources.size(); i++) {
								if(std::find(src.begin(), src.end(), input.completeSources[i]) == src.end()) {
									swapAndPop(&input.completeSources, i--);
								}
							}
						}
					}

					ASSERT(servers.size() > 0);
				}

				// If the size of keyServerEntries is large, then just assume we are using all storage servers
				// Why the size can be large?
				// When a shard is inflight and DD crashes, some destination servers may have already got the data.
				// The new DD will treat the destination servers as source servers. So the size can be large.
				else {
					Standalone<RangeResultRef> serverList = wait( tr.getRange( serverListKeys, CLIENT_KNOBS->TOO_MANY ) );
					ASSERT( !serverList.more && serverList.size() < CLIENT_KNOBS->TOO_MANY );

					for(auto s = serverList.begin(); s != serverList.end(); ++s)
						servers.insert(decodeServerListValue( s->value ).id());

					ASSERT(servers.size() > 0);
				}

				break;
			} catch( Error& e ) {
				wait( tr.onError(e) );
			}
		}

		input.src = std::vector<UID>( servers.begin(), servers.end() );
		output.send( input );
		return Void();
	}

	//This function cannot handle relocation requests which split a shard into three pieces
	void queueRelocation( RelocateShard rs, std::set<UID> &serversToLaunchFrom ) {
		//TraceEvent("QueueRelocationBegin").detail("Begin", rd.keys.begin).detail("End", rd.keys.end);

		// remove all items from both queues that are fully contained in the new relocation (i.e. will be overwritten)
		RelocateData rd(rs);
		bool hasHealthPriority = RelocateData::isHealthPriority( rd.priority );
		bool hasBoundaryPriority = RelocateData::isBoundaryPriority( rd.priority );
		
		auto ranges = queueMap.intersectingRanges( rd.keys );
		for(auto r = ranges.begin(); r != ranges.end(); ++r ) {
			RelocateData& rrs = r->value();

			auto fetchingSourcesItr = fetchingSourcesQueue.find(rrs);
			bool foundActiveFetching = fetchingSourcesItr != fetchingSourcesQueue.end();
			std::set<RelocateData, std::greater<RelocateData>>* firstQueue;
			std::set<RelocateData, std::greater<RelocateData>>::iterator firstRelocationItr;
			bool foundActiveRelocation = false;

			if( !foundActiveFetching && rrs.src.size() ) {
				firstQueue = &queue[rrs.src[0]];
				firstRelocationItr = firstQueue->find( rrs );
				foundActiveRelocation = firstRelocationItr != firstQueue->end();
			}

			// If there is a queued job that wants data relocation which we are about to cancel/modify,
			//  make sure that we keep the relocation intent for the job that we queue up
			if( foundActiveFetching || foundActiveRelocation ) {
				rd.wantsNewServers |= rrs.wantsNewServers;
				rd.startTime = std::min( rd.startTime, rrs.startTime );
				if(!hasHealthPriority) {
					rd.healthPriority = std::max(rd.healthPriority, rrs.healthPriority);
				}
				if(!hasBoundaryPriority) {
					rd.boundaryPriority = std::max(rd.boundaryPriority, rrs.boundaryPriority);
				}
				rd.priority = std::max(rd.priority, std::max(rd.boundaryPriority, rd.healthPriority));
			}

			if( rd.keys.contains( rrs.keys ) ) {
				if(foundActiveFetching)
					fetchingSourcesQueue.erase( fetchingSourcesItr );
				else if(foundActiveRelocation) {
					firstQueue->erase( firstRelocationItr );
					for( int i = 1; i < rrs.src.size(); i++ )
						queue[rrs.src[i]].erase( rrs );
				}
			}

			if( foundActiveFetching || foundActiveRelocation ) {
				serversToLaunchFrom.insert( rrs.src.begin(), rrs.src.end() );
				/*TraceEvent(rrs.interval.end(), mi.id()).detail("Result","Cancelled")
					.detail("WasFetching", foundActiveFetching).detail("Contained", rd.keys.contains( rrs.keys ));*/
				queuedRelocations--;
				finishRelocation(rrs.priority, rrs.healthPriority);
			}
		}

		// determine the final state of the relocations map
		auto affectedQueuedItems = queueMap.getAffectedRangesAfterInsertion( rd.keys, rd );

		// put the new request into the global map of requests (modifies the ranges already present)
		queueMap.insert( rd.keys, rd );

		// cancel all the getSourceServers actors that intersect the new range that we will be getting
		getSourceActors.cancel( KeyRangeRef( affectedQueuedItems.front().begin, affectedQueuedItems.back().end ) );

		// update fetchingSourcesQueue and the per-server queue based on truncated ranges after insertion, (re-)launch getSourceServers
		auto queueMapItr = queueMap.rangeContaining(affectedQueuedItems[0].begin);
		for(int r = 0; r < affectedQueuedItems.size(); ++r, ++queueMapItr) {
			//ASSERT(queueMapItr->value() == queueMap.rangeContaining(affectedQueuedItems[r].begin)->value());
			RelocateData& rrs = queueMapItr->value();

			if( rrs.src.size() == 0 && ( rrs.keys == rd.keys || fetchingSourcesQueue.erase(rrs) > 0 ) ) {
				rrs.keys = affectedQueuedItems[r];

				rrs.interval = TraceInterval("QueuedRelocation");
				/*TraceEvent(rrs.interval.begin(), distributorId);
				  .detail("KeyBegin", rrs.keys.begin).detail("KeyEnd", rrs.keys.end)
					.detail("Priority", rrs.priority).detail("WantsNewServers", rrs.wantsNewServers);*/
				queuedRelocations++;
				startRelocation(rrs.priority, rrs.healthPriority);

				fetchingSourcesQueue.insert( rrs );
				getSourceActors.insert( rrs.keys, getSourceServersForRange( cx, rrs, fetchSourceServersComplete ) );
			} else {
				RelocateData newData( rrs );
				newData.keys = affectedQueuedItems[r];
				ASSERT( rrs.src.size() || rrs.startTime == -1 );

				bool foundActiveRelocation = false;
				for( int i = 0; i < rrs.src.size(); i++ ) {
					auto& serverQueue = queue[rrs.src[i]];

					if( serverQueue.erase(rrs) > 0 ) {
						if( !foundActiveRelocation ) {
							newData.interval = TraceInterval("QueuedRelocation");
							/*TraceEvent(newData.interval.begin(), distributorId);
							  .detail("KeyBegin", newData.keys.begin).detail("KeyEnd", newData.keys.end)
								.detail("Priority", newData.priority).detail("WantsNewServers", newData.wantsNewServers);*/
							queuedRelocations++;
							startRelocation(newData.priority, newData.healthPriority);
							foundActiveRelocation = true;
						}

						serverQueue.insert( newData );
					}
					else
						break;
				}

				// We update the keys of a relocation even if it is "dead" since it helps validate()
				rrs.keys = affectedQueuedItems[r];
				rrs.interval = newData.interval;
			}
		}

		/*TraceEvent("ReceivedRelocateShard", distributorId)
		  .detail("KeyBegin", rd.keys.begin)
		  .detail("KeyEnd", rd.keys.end)
			.detail("Priority", rd.priority)
			.detail("AffectedRanges", affectedQueuedItems.size()); */
	}

	void completeSourceFetch( const RelocateData& results ) {
		ASSERT( fetchingSourcesQueue.count( results ) );

		//logRelocation( results, "GotSourceServers" );

		fetchingSourcesQueue.erase( results );
		queueMap.insert( results.keys, results );
		for( int i = 0; i < results.src.size(); i++ ) {
			queue[results.src[i]].insert( results );
		}
	}

	void logRelocation( const RelocateData& rd, const char *title ) {
		std::string busyString;
		for(int i = 0; i < rd.src.size() && i < teamSize * 2; i++)
			busyString += describe(rd.src[i]) + " - (" + busymap[ rd.src[i] ].toString() + "); ";

		TraceEvent(title, distributorId)
			.detail("KeyBegin", rd.keys.begin)
			.detail("KeyEnd", rd.keys.end)
			.detail("Priority", rd.priority)
			.detail("WorkFactor", rd.workFactor)
			.detail("SourceServerCount", rd.src.size())
			.detail("SourceServers", describe(rd.src, teamSize * 2))
			.detail("SourceBusyness", busyString);
	}

	void launchQueuedWork( KeyRange keys ) {
		//combine all queued work in the key range and check to see if there is anything to launch
		std::set<RelocateData, std::greater<RelocateData>> combined;
		auto f = queueMap.intersectingRanges( keys );
		for(auto it = f.begin(); it != f.end(); ++it) {
			if( it->value().src.size() && queue[it->value().src[0]].count( it->value() ) )
				combined.insert( it->value() );
		}
		launchQueuedWork( combined );
	}

	void launchQueuedWork( std::set<UID> serversToLaunchFrom ) {
		//combine all work from the source servers to see if there is anything new to launch
		std::set<RelocateData, std::greater<RelocateData>> combined;
		for( auto id : serversToLaunchFrom ) {
			auto& queuedWork = queue[id];
			auto it = queuedWork.begin();
			for( int j = 0; j < teamSize && it != queuedWork.end(); j++) {
				combined.insert( *it );
				++it;
			}
		}
		launchQueuedWork( combined );
	}

	void launchQueuedWork( RelocateData launchData ) {
		//check a single RelocateData to see if it can be launched
		std::set<RelocateData, std::greater<RelocateData>> combined;
		combined.insert( launchData );
		launchQueuedWork( combined );
	}

	// For each relocateData rd in the queue, check if there exist inflight relocate data whose keyrange is overlapped
	// with rd. If there exist, cancel them by cancel their actors and reduce the src servers' busyness of those
	// canceled inflight relocateData Launch the relocation for the rd.
	void launchQueuedWork( std::set<RelocateData, std::greater<RelocateData>> combined ) {
		int startedHere = 0;
		double startTime = now();
		// kick off relocators from items in the queue as need be
		std::set<RelocateData, std::greater<RelocateData>>::iterator it = combined.begin();
		for(; it != combined.end(); it++ ) {
			RelocateData rd( *it );

			// Check if there is an inflight shard that is overlapped with the queued relocateShard (rd)
			bool overlappingInFlight = false;
			auto intersectingInFlight = inFlight.intersectingRanges( rd.keys );
			for(auto it = intersectingInFlight.begin(); it != intersectingInFlight.end(); ++it) {
				if (fetchKeysComplete.count(it->value()) && inFlightActors.liveActorAt(it->range().begin) &&
				    !rd.keys.contains(it->range()) && it->value().priority >= rd.priority &&
				    rd.healthPriority < SERVER_KNOBS->PRIORITY_TEAM_UNHEALTHY) {
					/*TraceEvent("OverlappingInFlight", distributorId)
						.detail("KeyBegin", it->value().keys.begin)
						.detail("KeyEnd", it->value().keys.end)
						.detail("Priority", it->value().priority);*/
					overlappingInFlight = true;
					break;
				}
			}

			if( overlappingInFlight ) {
				//logRelocation( rd, "SkippingOverlappingInFlight" );
				continue;
			}

			// Because the busyness of a server is decreased when a superseding relocation is issued, we
			//  need to consider what the busyness of a server WOULD be if
			auto containedRanges = inFlight.containedRanges( rd.keys );
			std::vector<RelocateData> cancellableRelocations;
			for(auto it = containedRanges.begin(); it != containedRanges.end(); ++it) {
				if( inFlightActors.liveActorAt( it->range().begin ) ) {
					cancellableRelocations.push_back( it->value() );
				}
			}

			// Data movement avoids overloading source servers in moving data.
			// SOMEDAY: the list of source servers may be outdated since they were fetched when the work was put in the
			// queue
			// FIXME: we need spare capacity even when we're just going to be cancelling work via TEAM_HEALTHY
			if( !canLaunch( rd, teamSize, singleRegionTeamSize, busymap, cancellableRelocations ) ) {
				//logRelocation( rd, "SkippingQueuedRelocation" );
				continue;
			}

			// From now on, the source servers for the RelocateData rd have enough resource to move the data away,
			// because they do not have too much inflight data movement.

			//logRelocation( rd, "LaunchingRelocation" );

			//TraceEvent(rd.interval.end(), distributorId).detail("Result","Success");
			queuedRelocations--;
			finishRelocation(rd.priority, rd.healthPriority);

			// now we are launching: remove this entry from the queue of all the src servers
			for( int i = 0; i < rd.src.size(); i++ ) {
				ASSERT( queue[rd.src[i]].erase(rd) );
			}

			// If there is a job in flight that wants data relocation which we are about to cancel/modify,
			//     make sure that we keep the relocation intent for the job that we launch
			auto f = inFlight.intersectingRanges( rd.keys );
			for(auto it = f.begin(); it != f.end(); ++it) {
				if( inFlightActors.liveActorAt( it->range().begin ) ) {
					rd.wantsNewServers |= it->value().wantsNewServers;
				}
			}
			startedHere++;

			// update both inFlightActors and inFlight key range maps, cancelling deleted RelocateShards
			vector<KeyRange> ranges;
			inFlightActors.getRangesAffectedByInsertion( rd.keys, ranges );
			inFlightActors.cancel( KeyRangeRef( ranges.front().begin, ranges.back().end ) );
			inFlight.insert( rd.keys, rd );
			for(int r=0; r<ranges.size(); r++) {
				RelocateData& rrs = inFlight.rangeContaining(ranges[r].begin)->value();
				rrs.keys = ranges[r];

				launch( rrs, busymap, singleRegionTeamSize );
				activeRelocations++;
				startRelocation(rrs.priority, rrs.healthPriority);
				// Start the actor that relocates data in the rrs.keys
				inFlightActors.insert( rrs.keys, dataDistributionRelocator( this, rrs ) );
			}

			//logRelocation( rd, "LaunchedRelocation" );
		}
		if( now() - startTime > .001 && deterministicRandom()->random01()<0.001 )
			TraceEvent(SevWarnAlways, "LaunchingQueueSlowx1000").detail("Elapsed", now() - startTime );

		/*if( startedHere > 0 ) {
			TraceEvent("StartedDDRelocators", distributorId)
				.detail("QueueSize", queuedRelocations)
				.detail("StartedHere", startedHere)
				.detail("ActiveRelocations", activeRelocations);
		} */

		validate();
	}
};

extern bool noUnseed;

// This actor relocates the specified keys to a good place.
// The inFlightActor key range map stores the actor for each RelocateData
ACTOR Future<Void> dataDistributionRelocator( DDQueueData *self, RelocateData rd )
{
	state Promise<Void> errorOut( self->error );
	state TraceInterval relocateShardInterval("RelocateShard");
	state PromiseStream<RelocateData> dataTransferComplete( self->dataTransferComplete );
	state PromiseStream<RelocateData> relocationComplete( self->relocationComplete );
	state bool signalledTransferComplete = false;
	state UID distributorId = self->distributorId;
	state ParallelTCInfo healthyDestinations;

	state bool anyHealthy = false;
	state bool allHealthy = true;
	state bool anyWithSource = false;
	state std::vector<std::pair<Reference<IDataDistributionTeam>,bool>> bestTeams;
	state double startTime = now();
	state std::vector<UID> destIds;

	try {
		if(now() - self->lastInterval < 1.0) {
			relocateShardInterval.severity = SevDebug;
			self->suppressIntervals++;
		}

		TraceEvent(relocateShardInterval.begin(), distributorId)
			.detail("KeyBegin", rd.keys.begin).detail("KeyEnd", rd.keys.end)
			.detail("Priority", rd.priority).detail("RelocationID", relocateShardInterval.pairID).detail("SuppressedEventCount", self->suppressIntervals);

		if(relocateShardInterval.severity != SevDebug) {
			self->lastInterval = now();
			self->suppressIntervals = 0;
		}

		state StorageMetrics metrics = wait( brokenPromiseToNever( self->getShardMetrics.getReply( GetMetricsRequest( rd.keys ) ) ) );

		ASSERT( rd.src.size() );
		loop {
			state int stuckCount = 0;
			// state int bestTeamStuckThreshold = 50;
			loop {
				state int tciIndex = 0;
				state bool foundTeams = true;
				anyHealthy = false;
				allHealthy = true;
				anyWithSource = false;
				bestTeams.clear();
				while( tciIndex < self->teamCollections.size() ) {
					double inflightPenalty = SERVER_KNOBS->INFLIGHT_PENALTY_HEALTHY;
					if(rd.healthPriority == SERVER_KNOBS->PRIORITY_TEAM_UNHEALTHY || rd.healthPriority == SERVER_KNOBS->PRIORITY_TEAM_2_LEFT) inflightPenalty = SERVER_KNOBS->INFLIGHT_PENALTY_UNHEALTHY;
					if(rd.healthPriority == SERVER_KNOBS->PRIORITY_POPULATE_REGION || rd.healthPriority == SERVER_KNOBS->PRIORITY_TEAM_1_LEFT || rd.healthPriority == SERVER_KNOBS->PRIORITY_TEAM_0_LEFT) inflightPenalty = SERVER_KNOBS->INFLIGHT_PENALTY_ONE_LEFT;

					auto req = GetTeamRequest(rd.wantsNewServers, rd.priority == SERVER_KNOBS->PRIORITY_REBALANCE_UNDERUTILIZED_TEAM, true, false, inflightPenalty);
					req.completeSources = rd.completeSources;
					Optional<Reference<IDataDistributionTeam>> bestTeam = wait(brokenPromiseToNever(self->teamCollections[tciIndex].getTeam.getReply(req)));
					// If a DC has no healthy team, we stop checking the other DCs until
					// the unhealthy DC is healthy again or is excluded.
					if(!bestTeam.present()) {
						foundTeams = false;
						break;
					}
					if(!bestTeam.get()->isHealthy()) {
						allHealthy = false;
					} else {
						anyHealthy = true;
					}
					bool foundSource = false;
					if(!rd.wantsNewServers && self->teamCollections.size() > 1) {
						for(auto& it : bestTeam.get()->getServerIDs()) {
							if(std::find(rd.src.begin(), rd.src.end(), it) != rd.src.end()) {
								foundSource = true;
								anyWithSource = true;
								break;
							}
						}
					}
					bestTeams.push_back(std::make_pair(bestTeam.get(), foundSource));
					tciIndex++;
				}
				if (foundTeams && anyHealthy) {
					break;
				}

				TEST(true); //did not find a healthy destination team on the first attempt
				stuckCount++;
				TraceEvent(stuckCount > 50 ? SevWarnAlways : SevWarn, "BestTeamStuck", distributorId)
				    .suppressFor(1.0)
				    .detail("Count", stuckCount)
				    .detail("TeamCollectionId", tciIndex)
				    .detail("NumOfTeamCollections", self->teamCollections.size());
				wait( delay( SERVER_KNOBS->BEST_TEAM_STUCK_DELAY, TaskPriority::DataDistributionLaunch ) );
			}

			destIds.clear();
			state std::vector<UID> healthyIds;
			state std::vector<UID> extraIds;
			state std::vector<ShardsAffectedByTeamFailure::Team> destinationTeams;

			for(int i = 0; i < bestTeams.size(); i++) {
				auto& serverIds = bestTeams[i].first->getServerIDs();
				destinationTeams.push_back(ShardsAffectedByTeamFailure::Team(serverIds, i == 0));

				if (allHealthy && anyWithSource && !bestTeams[i].second) {
					// When all teams in bestTeams[i] do not hold the shard
					// We randomly choose a server in bestTeams[i] as the shard's destination and
					// move the shard to the randomly chosen server (in the remote DC), which will later
					// propogate its data to the servers in the same team. This saves data movement bandwidth across DC
					int idx = deterministicRandom()->randomInt(0, serverIds.size());
					destIds.push_back(serverIds[idx]);
					healthyIds.push_back(serverIds[idx]);
					for(int j = 0; j < serverIds.size(); j++) {
						if(j != idx) {
							extraIds.push_back(serverIds[j]);
						}
					}
					healthyDestinations.addTeam(bestTeams[i].first);
				} else {
					destIds.insert(destIds.end(), serverIds.begin(), serverIds.end());
					if(bestTeams[i].first->isHealthy()) {
						healthyIds.insert(healthyIds.end(), serverIds.begin(), serverIds.end());
						healthyDestinations.addTeam(bestTeams[i].first);
					}
				}
			}

			// Sanity check
			state int totalIds = 0;
			for (auto& destTeam : destinationTeams) {
				totalIds += destTeam.servers.size();
			}
			if (totalIds != self->teamSize) {
				TraceEvent(SevWarn, "IncorrectDestTeamSize")
				    .suppressFor(1.0)
				    .detail("ExpectedTeamSize", self->teamSize)
				    .detail("DestTeamSize", totalIds);
			}

			self->shardsAffectedByTeamFailure->moveShard(rd.keys, destinationTeams);

			//FIXME: do not add data in flight to servers that were already in the src.
			healthyDestinations.addDataInFlightToTeam(+metrics.bytes);

			if (SERVER_KNOBS->DD_ENABLE_VERBOSE_TRACING) {
				// StorageMetrics is the rd shard's metrics, e.g., bytes and write bandwidth
				TraceEvent(SevInfo, "RelocateShardDecision", distributorId)
				    .detail("PairId", relocateShardInterval.pairID)
				    .detail("Priority", rd.priority)
				    .detail("KeyBegin", rd.keys.begin)
				    .detail("KeyEnd", rd.keys.end)
				    .detail("StorageMetrics", metrics.toString())
				    .detail("SourceServers", describe(rd.src))
				    .detail("DestinationTeam", describe(destIds))
				    .detail("ExtraIds", describe(extraIds));
			} else {
				TraceEvent(relocateShardInterval.severity, "RelocateShardHasDestination", distributorId)
				    .detail("PairId", relocateShardInterval.pairID)
				    .detail("DestinationTeam", describe(destIds))
				    .detail("ExtraIds", describe(extraIds));
			}

			state Error error = success();
			state Promise<Void> dataMovementComplete;
			// Move keys from source to destination by changing the serverKeyList and keyServerList system keys
			state Future<Void> doMoveKeys = moveKeys(self->cx, rd.keys, destIds, healthyIds, self->lock, dataMovementComplete, &self->startMoveKeysParallelismLock, &self->finishMoveKeysParallelismLock, self->teamCollections.size() > 1, relocateShardInterval.pairID );
			state Future<Void> pollHealth = signalledTransferComplete ? Never() : delay( SERVER_KNOBS->HEALTH_POLL_TIME, TaskPriority::DataDistributionLaunch );
			try {
				loop {
					choose {
						when( wait( doMoveKeys ) ) {
							if(extraIds.size()) {
								destIds.insert(destIds.end(), extraIds.begin(), extraIds.end());
								healthyIds.insert(healthyIds.end(), extraIds.begin(), extraIds.end());
								extraIds.clear();
								ASSERT(totalIds == destIds.size()); // Sanity check the destIDs before we move keys
								doMoveKeys = moveKeys(self->cx, rd.keys, destIds, healthyIds, self->lock, Promise<Void>(), &self->startMoveKeysParallelismLock, &self->finishMoveKeysParallelismLock, self->teamCollections.size() > 1, relocateShardInterval.pairID );
							} else {
								self->fetchKeysComplete.insert( rd );
								break;
							}
						}
						when( wait( pollHealth ) ) {
							if (!healthyDestinations.isHealthy()) {
								if (!signalledTransferComplete) {
									signalledTransferComplete = true;
									self->dataTransferComplete.send(rd);
								}
							}
							pollHealth = signalledTransferComplete ? Never() : delay( SERVER_KNOBS->HEALTH_POLL_TIME, TaskPriority::DataDistributionLaunch );
						}
						when( wait( signalledTransferComplete ? Never() : dataMovementComplete.getFuture() ) ) {
							self->fetchKeysComplete.insert( rd );
							if( !signalledTransferComplete ) {
								signalledTransferComplete = true;
								self->dataTransferComplete.send( rd );
							}
						}
					}
				}
			} catch( Error& e ) {
				error = e;
			}

			//TraceEvent("RelocateShardFinished", distributorId).detail("RelocateId", relocateShardInterval.pairID);

			if( error.code() != error_code_move_to_removed_server ) {
				if( !error.code() ) {
					try {
						wait( healthyDestinations.updateStorageMetrics() ); //prevent a gap between the polling for an increase in storage metrics and decrementing data in flight
					} catch( Error& e ) {
						error = e;
					}
				}

				healthyDestinations.addDataInFlightToTeam( -metrics.bytes );

				// onFinished.send( rs );
				if( !error.code() ) {
					TraceEvent(relocateShardInterval.end(), distributorId).detail("Duration", now() - startTime).detail("Result","Success");
					if(now() - startTime > 600) {
						TraceEvent(SevWarnAlways, "RelocateShardTooLong").detail("Duration", now() - startTime).detail("Dest", describe(destIds)).detail("Src", describe(rd.src));
					}
					if(rd.keys.begin == keyServersPrefix) {
						TraceEvent("MovedKeyServerKeys").detail("Dest", describe(destIds)).trackLatest("MovedKeyServers");
					}

					if( !signalledTransferComplete ) {
						signalledTransferComplete = true;
						dataTransferComplete.send( rd );
					}

					self->bytesWritten += metrics.bytes;
					self->shardsAffectedByTeamFailure->finishMove(rd.keys);
					relocationComplete.send( rd );
					return Void();
				} else {
					throw error;
				}
			} else {
				TEST(true);  // move to removed server
				healthyDestinations.addDataInFlightToTeam( -metrics.bytes );
				wait( delay( SERVER_KNOBS->RETRY_RELOCATESHARD_DELAY, TaskPriority::DataDistributionLaunch ) );
			}
		}
	} catch (Error& e) {
		TraceEvent(relocateShardInterval.end(), distributorId).error(e, true).detail("Duration", now() - startTime);
		if(now() - startTime > 600) {
			TraceEvent(SevWarnAlways, "RelocateShardTooLong").error(e, true).detail("Duration", now() - startTime).detail("Dest", describe(destIds)).detail("Src", describe(rd.src));
		}
		if( !signalledTransferComplete )
			dataTransferComplete.send( rd );

		relocationComplete.send( rd );

		if( e.code() != error_code_actor_cancelled ) {
			if (errorOut.canBeSet()) {
				errorOut.sendError(e);
			}
		}
		throw;
	}
}

// Move a random shard of sourceTeam's to destTeam if sourceTeam has much more data than destTeam
ACTOR Future<bool> rebalanceTeams( DDQueueData* self, int priority, Reference<IDataDistributionTeam> sourceTeam, 
                                   Reference<IDataDistributionTeam> destTeam, bool primary, TraceEvent *traceEvent ) {
	if(g_network->isSimulated() && g_simulator.speedUpSimulation) {
		traceEvent->detail("CancelingDueToSimulationSpeedup", true);
		return false;
	}

	Promise<int64_t> req;
	self->getAverageShardBytes.send( req );

	state int64_t averageShardBytes = wait(req.getFuture());
	state std::vector<KeyRange> shards = self->shardsAffectedByTeamFailure->getShardsFor( ShardsAffectedByTeamFailure::Team( sourceTeam->getServerIDs(), primary ) );

	traceEvent->detail("AverageShardBytes", averageShardBytes)
		.detail("ShardsInSource", shards.size());

	if( !shards.size() )
		return false;

	state KeyRange moveShard;
	state StorageMetrics metrics;
	state int retries = 0;
	while(retries < SERVER_KNOBS->REBALANCE_MAX_RETRIES) {
		state KeyRange testShard = deterministicRandom()->randomChoice( shards );
		StorageMetrics testMetrics = wait( brokenPromiseToNever( self->getShardMetrics.getReply(GetMetricsRequest(testShard)) ) );
		if(testMetrics.bytes > metrics.bytes) {
			moveShard = testShard;
			metrics = testMetrics;
			if(metrics.bytes > averageShardBytes) {
				break;
			}
		}
		retries++;
	}

	int64_t sourceBytes = sourceTeam->getLoadBytes(false);
	int64_t destBytes = destTeam->getLoadBytes();

	bool sourceAndDestTooSimilar = sourceBytes - destBytes <= 3 * std::max<int64_t>(SERVER_KNOBS->MIN_SHARD_BYTES, metrics.bytes);
	traceEvent->detail("SourceBytes", sourceBytes)
		.detail("DestBytes", destBytes)
		.detail("ShardBytes", metrics.bytes)
		.detail("SourceAndDestTooSimilar", sourceAndDestTooSimilar);

	if( sourceAndDestTooSimilar || metrics.bytes == 0 ) {
		return false;
	}

	//verify the shard is still in sabtf
	shards = self->shardsAffectedByTeamFailure->getShardsFor( ShardsAffectedByTeamFailure::Team( sourceTeam->getServerIDs(), primary ) );
	for( int i = 0; i < shards.size(); i++ ) {
		if( moveShard == shards[i] ) {
			traceEvent->detail("ShardStillPresent", true);
			self->output.send( RelocateShard( moveShard, priority ) );
			return true;
		}
	}

	traceEvent->detail("ShardStillPresent", false);
	return false;
}

ACTOR Future<Void> BgDDMountainChopper( DDQueueData* self, int teamCollectionIndex ) {
	state double rebalancePollingInterval = SERVER_KNOBS->BG_REBALANCE_POLLING_INTERVAL;
	state int resetCount = SERVER_KNOBS->DD_REBALANCE_RESET_AMOUNT;
	state Transaction tr(self->cx);
	state double lastRead = 0;
	state bool skipCurrentLoop = false;
	loop {
		state bool moved = false;
		state TraceEvent traceEvent("BgDDMountainChopper", self->distributorId);
		traceEvent.suppressFor(5.0)
			.detail("PollingInterval", rebalancePollingInterval);

		if(*self->lastLimited > 0) {
			traceEvent.detail("SecondsSinceLastLimited", now() - *self->lastLimited);
		}

		try {
			state Future<Void> delayF = delay(rebalancePollingInterval, TaskPriority::DataDistributionLaunch);
			if ((now() - lastRead) > SERVER_KNOBS->BG_REBALANCE_SWITCH_CHECK_INTERVAL) {
				tr.setOption(FDBTransactionOptions::LOCK_AWARE);
				Optional<Value> val = wait(tr.get(rebalanceDDIgnoreKey));
				lastRead = now();
				if (skipCurrentLoop && !val.present()) {
					// reset loop interval
					rebalancePollingInterval = SERVER_KNOBS->BG_REBALANCE_POLLING_INTERVAL;
				}
				skipCurrentLoop = val.present();
			}

			traceEvent.detail("Enabled", !skipCurrentLoop);

			wait(delayF);
			if (skipCurrentLoop) {
				// set loop interval to avoid busy wait here.
				rebalancePollingInterval =
				    std::max(rebalancePollingInterval, SERVER_KNOBS->BG_REBALANCE_SWITCH_CHECK_INTERVAL);
				continue;
			}

			traceEvent.detail("QueuedRelocations", self->priority_relocations[SERVER_KNOBS->PRIORITY_REBALANCE_OVERUTILIZED_TEAM]);
			if (self->priority_relocations[SERVER_KNOBS->PRIORITY_REBALANCE_OVERUTILIZED_TEAM] <
			    SERVER_KNOBS->DD_REBALANCE_PARALLELISM) {
				state Optional<Reference<IDataDistributionTeam>> randomTeam = wait(brokenPromiseToNever(
				    self->teamCollections[teamCollectionIndex].getTeam.getReply(GetTeamRequest(true, false, true, false))));
				
				traceEvent.detail("DestTeam", printable(randomTeam.map<std::string>([](const Reference<IDataDistributionTeam>& team){
					return team->getDesc();
				})));

				if (randomTeam.present()) {
					state Optional<Reference<IDataDistributionTeam>> loadedTeam =
						wait(brokenPromiseToNever(self->teamCollections[teamCollectionIndex].getTeam.getReply(
							GetTeamRequest(true, true, false, true))));

					traceEvent.detail("SourceTeam", printable(loadedTeam.map<std::string>([](const Reference<IDataDistributionTeam>& team){
						return team->getDesc();
					})));

					if (loadedTeam.present()) {
						bool _moved =
							wait(rebalanceTeams(self, SERVER_KNOBS->PRIORITY_REBALANCE_OVERUTILIZED_TEAM, loadedTeam.get(),
												randomTeam.get(), teamCollectionIndex == 0, &traceEvent));
						moved = _moved;	
						if (moved) {
							resetCount = 0;
						} else {
							resetCount++;
						}
					}
				}
			}

			if (now() - (*self->lastLimited) < SERVER_KNOBS->BG_DD_SATURATION_DELAY) {
				rebalancePollingInterval = std::min(SERVER_KNOBS->BG_DD_MAX_WAIT,
				                                    rebalancePollingInterval * SERVER_KNOBS->BG_DD_INCREASE_RATE);
			} else {
				rebalancePollingInterval = std::max(SERVER_KNOBS->BG_DD_MIN_WAIT,
				                                    rebalancePollingInterval / SERVER_KNOBS->BG_DD_DECREASE_RATE);
			}

			if (resetCount >= SERVER_KNOBS->DD_REBALANCE_RESET_AMOUNT &&
			    rebalancePollingInterval < SERVER_KNOBS->BG_REBALANCE_POLLING_INTERVAL) {
				rebalancePollingInterval = SERVER_KNOBS->BG_REBALANCE_POLLING_INTERVAL;
				resetCount = SERVER_KNOBS->DD_REBALANCE_RESET_AMOUNT;
			}

			traceEvent.detail("ResetCount", resetCount);
			tr.reset();
		} catch (Error& e) {
			traceEvent.error(e, true); // Log actor_cancelled because it's not legal to suppress an event that's initialized
			wait(tr.onError(e));
		}

		traceEvent.detail("Moved", moved);
		traceEvent.log();
	}
}

ACTOR Future<Void> BgDDValleyFiller( DDQueueData* self, int teamCollectionIndex) {
	state double rebalancePollingInterval = SERVER_KNOBS->BG_REBALANCE_POLLING_INTERVAL;
	state int resetCount = SERVER_KNOBS->DD_REBALANCE_RESET_AMOUNT;
	state Transaction tr(self->cx);
	state double lastRead = 0;
	state bool skipCurrentLoop = false;
	loop {
		state bool moved = false;
		state TraceEvent traceEvent("BgDDValleyFiller", self->distributorId);
		traceEvent.suppressFor(5.0)
			.detail("PollingInterval", rebalancePollingInterval);

		if(*self->lastLimited > 0) {	
			traceEvent.detail("SecondsSinceLastLimited", now() - *self->lastLimited);
		}

		try {
			state Future<Void> delayF = delay(rebalancePollingInterval, TaskPriority::DataDistributionLaunch);
			if ((now() - lastRead) > SERVER_KNOBS->BG_REBALANCE_SWITCH_CHECK_INTERVAL) {
				tr.setOption(FDBTransactionOptions::LOCK_AWARE);
				Optional<Value> val = wait(tr.get(rebalanceDDIgnoreKey));
				lastRead = now();
				if (skipCurrentLoop && !val.present()) {
					// reset loop interval
					rebalancePollingInterval = SERVER_KNOBS->BG_REBALANCE_POLLING_INTERVAL;
				}
				skipCurrentLoop = val.present();
			}

			traceEvent.detail("Enabled", !skipCurrentLoop);

			wait(delayF);
			if (skipCurrentLoop) {
				// set loop interval to avoid busy wait here.
				rebalancePollingInterval =
				    std::max(rebalancePollingInterval, SERVER_KNOBS->BG_REBALANCE_SWITCH_CHECK_INTERVAL);
				continue;
			}

			traceEvent.detail("QueuedRelocations", self->priority_relocations[SERVER_KNOBS->PRIORITY_REBALANCE_UNDERUTILIZED_TEAM]);
			if (self->priority_relocations[SERVER_KNOBS->PRIORITY_REBALANCE_UNDERUTILIZED_TEAM] <
			    SERVER_KNOBS->DD_REBALANCE_PARALLELISM) {
				state Optional<Reference<IDataDistributionTeam>> randomTeam = wait(brokenPromiseToNever(
				    self->teamCollections[teamCollectionIndex].getTeam.getReply(GetTeamRequest(true, false, false, true))));

				traceEvent.detail("SourceTeam", printable(randomTeam.map<std::string>([](const Reference<IDataDistributionTeam>& team){
					return team->getDesc();
				})));

				if (randomTeam.present()) {
					state Optional<Reference<IDataDistributionTeam>> unloadedTeam = wait(brokenPromiseToNever(
					    self->teamCollections[teamCollectionIndex].getTeam.getReply(GetTeamRequest(true, true, true, false))));

					traceEvent.detail("DestTeam", printable(unloadedTeam.map<std::string>([](const Reference<IDataDistributionTeam>& team){
						return team->getDesc();
					})));

					if (unloadedTeam.present()) {
						bool _moved =
							wait(rebalanceTeams(self, SERVER_KNOBS->PRIORITY_REBALANCE_UNDERUTILIZED_TEAM, randomTeam.get(),
												unloadedTeam.get(), teamCollectionIndex == 0, &traceEvent));
						moved = _moved;
						if (moved) {
							resetCount = 0;
						} else {
							resetCount++;
						}
					}
				}
			}

			if (now() - (*self->lastLimited) < SERVER_KNOBS->BG_DD_SATURATION_DELAY) {
				rebalancePollingInterval = std::min(SERVER_KNOBS->BG_DD_MAX_WAIT,
				                                    rebalancePollingInterval * SERVER_KNOBS->BG_DD_INCREASE_RATE);
			} else {
				rebalancePollingInterval = std::max(SERVER_KNOBS->BG_DD_MIN_WAIT,
				                                    rebalancePollingInterval / SERVER_KNOBS->BG_DD_DECREASE_RATE);
			}

			if (resetCount >= SERVER_KNOBS->DD_REBALANCE_RESET_AMOUNT &&
			    rebalancePollingInterval < SERVER_KNOBS->BG_REBALANCE_POLLING_INTERVAL) {
				rebalancePollingInterval = SERVER_KNOBS->BG_REBALANCE_POLLING_INTERVAL;
				resetCount = SERVER_KNOBS->DD_REBALANCE_RESET_AMOUNT;
			}

			traceEvent.detail("ResetCount", resetCount);
			tr.reset();
		} catch (Error& e) {
			traceEvent.error(e, true); // Log actor_cancelled because it's not legal to suppress an event that's initialized
			wait(tr.onError(e));
		}

		traceEvent.detail("Moved", moved);
		traceEvent.log();
	}
}

ACTOR Future<Void> dataDistributionQueue(
	Database cx,
	PromiseStream<RelocateShard> output,
	FutureStream<RelocateShard> input,
	PromiseStream<GetMetricsRequest> getShardMetrics,
	Reference<AsyncVar<bool>> processingUnhealthy,
	std::vector<TeamCollectionInterface> teamCollections,
	Reference<ShardsAffectedByTeamFailure> shardsAffectedByTeamFailure,
	MoveKeysLock lock,
	PromiseStream<Promise<int64_t>> getAverageShardBytes,
	UID distributorId,
	int teamSize,
	int singleRegionTeamSize,
	double* lastLimited)
{
	state DDQueueData self( distributorId, lock, cx, teamCollections, shardsAffectedByTeamFailure, getAverageShardBytes, teamSize, singleRegionTeamSize, output, input, getShardMetrics, lastLimited );
	state std::set<UID> serversToLaunchFrom;
	state KeyRange keysToLaunchFrom;
	state RelocateData launchData;
	state Future<Void> recordMetrics = delay(SERVER_KNOBS->DD_QUEUE_LOGGING_INTERVAL);

	state vector<Future<Void>> balancingFutures;

	state ActorCollectionNoErrors actors;
	state PromiseStream<KeyRange> rangesComplete;
	state Future<Void> launchQueuedWorkTimeout = Never();

	for (int i = 0; i < teamCollections.size(); i++) {
		balancingFutures.push_back(BgDDMountainChopper(&self, i));
		balancingFutures.push_back(BgDDValleyFiller(&self, i));
	}
	balancingFutures.push_back(delayedAsyncVar(self.rawProcessingUnhealthy, processingUnhealthy, 0));

	try {
		loop {
			self.validate();

			// For the given servers that caused us to go around the loop, find the next item(s) that can be launched.
			if( launchData.startTime != -1 ) {
				// Launch dataDistributionRelocator actor to relocate the launchData
				self.launchQueuedWork( launchData );
				launchData = RelocateData();
			}
			else if( !keysToLaunchFrom.empty() ) {
				self.launchQueuedWork( keysToLaunchFrom );
				keysToLaunchFrom = KeyRangeRef();
			}

			ASSERT( launchData.startTime == -1 && keysToLaunchFrom.empty() );

			choose {
				when ( RelocateShard rs = waitNext( self.input ) ) {
					bool wasEmpty = serversToLaunchFrom.empty();
					self.queueRelocation( rs, serversToLaunchFrom );
					if(wasEmpty && !serversToLaunchFrom.empty())
						launchQueuedWorkTimeout = delay(0, TaskPriority::DataDistributionLaunch);
				}
				when ( wait(launchQueuedWorkTimeout) ) {
					self.launchQueuedWork( serversToLaunchFrom );
					serversToLaunchFrom = std::set<UID>();
					launchQueuedWorkTimeout = Never();
				}
				when ( RelocateData results = waitNext( self.fetchSourceServersComplete.getFuture() ) ) {
					// This when is triggered by queueRelocation() which is triggered by sending self.input
					self.completeSourceFetch( results );
					launchData = results;
				}
				when ( RelocateData done = waitNext( self.dataTransferComplete.getFuture() ) ) {
					complete( done, self.busymap );
					if(serversToLaunchFrom.empty() && !done.src.empty())
						launchQueuedWorkTimeout = delay(0, TaskPriority::DataDistributionLaunch);
					serversToLaunchFrom.insert(done.src.begin(), done.src.end());
				}
				when ( RelocateData done = waitNext( self.relocationComplete.getFuture() ) ) {
					self.activeRelocations--;
					self.finishRelocation(done.priority, done.healthPriority);
					self.fetchKeysComplete.erase( done );
					//self.logRelocation( done, "ShardRelocatorDone" );
					actors.add( tag( delay(0, TaskPriority::DataDistributionLaunch), done.keys, rangesComplete ) );
					if( g_network->isSimulated() && debug_isCheckRelocationDuration() && now() - done.startTime > 60 ) {
						TraceEvent(SevWarnAlways, "RelocationDurationTooLong").detail("Duration", now() - done.startTime);
						debug_setCheckRelocationDuration(false);
					}
				}
				when ( KeyRange done = waitNext( rangesComplete.getFuture() ) ) {
					keysToLaunchFrom = done;
				}
				when ( wait( recordMetrics ) ) {
					Promise<int64_t> req;
					getAverageShardBytes.send( req );

					recordMetrics = delay(SERVER_KNOBS->DD_QUEUE_LOGGING_INTERVAL);

					int highestPriorityRelocation = 0;
					for( auto it = self.priority_relocations.begin(); it != self.priority_relocations.end(); ++it ) {
						if (it->second) {
							highestPriorityRelocation = std::max(highestPriorityRelocation, it->first);
						}
					}

					TraceEvent("MovingData", distributorId)
						.detail( "InFlight", self.activeRelocations )
						.detail( "InQueue", self.queuedRelocations )
						.detail( "AverageShardSize", req.getFuture().isReady() ? req.getFuture().get() : -1 )
						.detail( "UnhealthyRelocations", self.unhealthyRelocations )
						.detail( "HighestPriority", highestPriorityRelocation )
						.detail( "BytesWritten", self.bytesWritten )
						.detail( "PriorityRecoverMove", self.priority_relocations[SERVER_KNOBS->PRIORITY_RECOVER_MOVE] )
						.detail( "PriorityRebalanceUnderutilizedTeam", self.priority_relocations[SERVER_KNOBS->PRIORITY_REBALANCE_UNDERUTILIZED_TEAM] )
						.detail( "PriorityRebalanceOverutilizedTeam", self.priority_relocations[SERVER_KNOBS->PRIORITY_REBALANCE_OVERUTILIZED_TEAM] )
						.detail( "PriorityTeamHealthy", self.priority_relocations[SERVER_KNOBS->PRIORITY_TEAM_HEALTHY] )
						.detail( "PriorityTeamContainsUndesiredServer", self.priority_relocations[SERVER_KNOBS->PRIORITY_TEAM_CONTAINS_UNDESIRED_SERVER] )
						.detail( "PriorityTeamRedundant", self.priority_relocations[SERVER_KNOBS->PRIORITY_TEAM_REDUNDANT] )
						.detail( "PriorityMergeShard", self.priority_relocations[SERVER_KNOBS->PRIORITY_MERGE_SHARD] )
						.detail( "PriorityPopulateRegion", self.priority_relocations[SERVER_KNOBS->PRIORITY_POPULATE_REGION] )
						.detail( "PriorityTeamUnhealthy", self.priority_relocations[SERVER_KNOBS->PRIORITY_TEAM_UNHEALTHY] )
						.detail( "PriorityTeam2Left", self.priority_relocations[SERVER_KNOBS->PRIORITY_TEAM_2_LEFT] )
						.detail( "PriorityTeam1Left", self.priority_relocations[SERVER_KNOBS->PRIORITY_TEAM_1_LEFT] )
						.detail( "PriorityTeam0Left", self.priority_relocations[SERVER_KNOBS->PRIORITY_TEAM_0_LEFT] )
						.detail( "PrioritySplitShard", self.priority_relocations[SERVER_KNOBS->PRIORITY_SPLIT_SHARD] )
						.trackLatest( "MovingData" );
				}
				when ( wait( self.error.getFuture() ) ) {}  // Propagate errors from dataDistributionRelocator
				when ( wait(waitForAll( balancingFutures ) )) {}
			}
		}
	} catch (Error& e) {
		if (e.code() != error_code_broken_promise && // FIXME: Get rid of these broken_promise errors every time we are killed by the master dying
			e.code() != error_code_movekeys_conflict)
			TraceEvent(SevError, "DataDistributionQueueError", distributorId).error(e);
		throw e;
	}
}<|MERGE_RESOLUTION|>--- conflicted
+++ resolved
@@ -298,12 +298,8 @@
 
 // Data movement's resource control: Do not overload source servers used for the RelocateData
 // return true if servers are not too busy to launch the relocation
-<<<<<<< HEAD
 // This ensure source servers will not be overloaded.
-bool canLaunch( RelocateData & relocation, int teamSize, std::map<UID, Busyness> & busymap,
-=======
 bool canLaunch( RelocateData & relocation, int teamSize, int singleRegionTeamSize, std::map<UID, Busyness> & busymap,
->>>>>>> 53d4798c
 		std::vector<RelocateData> cancellableRelocations ) {
 	// assert this has not already been launched
 	ASSERT( relocation.workFactor == 0 );
