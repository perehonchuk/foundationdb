/*
 * TenantManagementWorkload.actor.cpp
 *
 * This source file is part of the FoundationDB open source project
 *
 * Copyright 2013-2022 Apple Inc. and the FoundationDB project authors
 *
 * Licensed under the Apache License, Version 2.0 (the "License");
 * you may not use this file except in compliance with the License.
 * You may obtain a copy of the License at
 *
 *     http://www.apache.org/licenses/LICENSE-2.0
 *
 * Unless required by applicable law or agreed to in writing, software
 * distributed under the License is distributed on an "AS IS" BASIS,
 * WITHOUT WARRANTIES OR CONDITIONS OF ANY KIND, either express or implied.
 * See the License for the specific language governing permissions and
 * limitations under the License.
 */

#include <cstdint>
#include <limits>
#include "fdbclient/FDBOptions.g.h"
#include "fdbclient/RunTransaction.actor.h"
#include "fdbclient/TenantManagement.actor.h"
#include "fdbclient/TenantSpecialKeys.actor.h"
#include "libb64/decode.h"
#include "fdbrpc/simulator.h"
#include "fdbserver/workloads/workloads.actor.h"
#include "fdbserver/Knobs.h"
#include "flow/Error.h"
#include "flow/IRandom.h"
#include "flow/flow.h"
#include "flow/actorcompiler.h" // This must be the last #include.

struct TenantManagementWorkload : TestWorkload {
	struct TenantData {
		int64_t id;
		Optional<TenantGroupName> tenantGroup;
		bool empty;
		bool encrypted;

		TenantData() : id(-1), empty(true) {}
<<<<<<< HEAD
		TenantData(int64_t id, Optional<TenantGroupName> tenantGroup, bool empty, bool encrypted)
		  : id(id), tenantGroup(tenantGroup), empty(empty), encrypted(encrypted) {}
=======
		TenantData(int64_t id, Optional<TenantGroupName> tenantGroup, bool empty)
		  : id(id), tenantGroup(tenantGroup), empty(empty) {}
>>>>>>> e81ed7ce
	};

	struct TenantGroupData {
		int64_t tenantCount = 0;
	};

	std::map<TenantName, TenantData> createdTenants;
	std::map<TenantGroupName, TenantGroupData> createdTenantGroups;
	int64_t maxId = -1;

	const Key keyName = "key"_sr;
	const Value noTenantValue = "no_tenant"_sr;
	const TenantName tenantNamePrefix = "tenant_management_workload_"_sr;
	TenantName localTenantNamePrefix;
	TenantName localTenantGroupNamePrefix;

	const Key specialKeysTenantMapPrefix = SpecialKeySpace::getModuleRange(SpecialKeySpace::MODULE::MANAGEMENT)
	                                           .begin.withSuffix(TenantRangeImpl<true>::submoduleRange.begin)
	                                           .withSuffix(TenantRangeImpl<true>::mapSubRange.begin);
	const Key specialKeysTenantConfigPrefix = SpecialKeySpace::getModuleRange(SpecialKeySpace::MODULE::MANAGEMENT)
	                                              .begin.withSuffix(TenantRangeImpl<true>::submoduleRange.begin)
	                                              .withSuffix(TenantRangeImpl<true>::configureSubRange.begin);

	int maxTenants;
	int maxTenantGroups;
	double testDuration;

	enum class OperationType { SPECIAL_KEYS, MANAGEMENT_DATABASE, MANAGEMENT_TRANSACTION };

	static OperationType randomOperationType() {
		int randomNum = deterministicRandom()->randomInt(0, 3);
		if (randomNum == 0) {
			return OperationType::SPECIAL_KEYS;
		} else if (randomNum == 1) {
			return OperationType::MANAGEMENT_DATABASE;
		} else {
			return OperationType::MANAGEMENT_TRANSACTION;
		}
	}

	TenantManagementWorkload(WorkloadContext const& wcx) : TestWorkload(wcx) {
		maxTenants = std::min<int>(1e8 - 1, getOption(options, "maxTenants"_sr, 1000));
		maxTenantGroups = std::min<int>(2 * maxTenants, getOption(options, "maxTenantGroups"_sr, 20));
		testDuration = getOption(options, "testDuration"_sr, 60.0);

		localTenantNamePrefix = format("%stenant_%d_", tenantNamePrefix.toString().c_str(), clientId);
		localTenantGroupNamePrefix = format("%stenantgroup_%d_", tenantNamePrefix.toString().c_str(), clientId);
	}

	std::string description() const override { return "TenantManagement"; }

	Future<Void> setup(Database const& cx) override { return _setup(cx, this); }
	ACTOR Future<Void> _setup(Database cx, TenantManagementWorkload* self) {
		state Transaction tr(cx);
		if (self->clientId == 0) {
			loop {
				try {
					tr.setOption(FDBTransactionOptions::RAW_ACCESS);
					tr.set(self->keyName, self->noTenantValue);
					wait(tr.commit());
					break;
				} catch (Error& e) {
					wait(tr.onError(e));
				}
			}
		}

		return Void();
	}

	TenantName chooseTenantName(bool allowSystemTenant) {
		TenantName tenant(format(
		    "%s%08d", localTenantNamePrefix.toString().c_str(), deterministicRandom()->randomInt(0, maxTenants)));
		if (allowSystemTenant && deterministicRandom()->random01() < 0.02) {
			tenant = tenant.withPrefix("\xff"_sr);
		}

		return tenant;
	}

	Optional<TenantGroupName> chooseTenantGroup(bool allowSystemTenantGroup) {
		Optional<TenantGroupName> tenantGroup;
		if (deterministicRandom()->coinflip()) {
			tenantGroup = TenantGroupNameRef(format("%s%08d",
			                                        localTenantGroupNamePrefix.toString().c_str(),
			                                        deterministicRandom()->randomInt(0, maxTenantGroups)));
			if (allowSystemTenantGroup && deterministicRandom()->random01() < 0.02) {
				tenantGroup = tenantGroup.get().withPrefix("\xff"_sr);
			}
		}

		return tenantGroup;
	}

	// Creates tenant(s) using the specified operation type
	ACTOR static Future<Void> createImpl(Database cx,
	                                     Reference<ReadYourWritesTransaction> tr,
	                                     std::map<TenantName, TenantMapEntry> tenantsToCreate,
	                                     OperationType operationType,
	                                     TenantManagementWorkload* self) {
		if (operationType == OperationType::SPECIAL_KEYS) {
			tr->setOption(FDBTransactionOptions::SPECIAL_KEY_SPACE_ENABLE_WRITES);
			for (auto [tenant, entry] : tenantsToCreate) {
				tr->set(self->specialKeysTenantMapPrefix.withSuffix(tenant), ""_sr);
				if (entry.tenantGroup.present()) {
					tr->set(self->specialKeysTenantConfigPrefix.withSuffix(
					            Tuple().append(tenant).append("tenant_group"_sr).pack()),
					        entry.tenantGroup.get());
				}
			}
			wait(tr->commit());
		} else if (operationType == OperationType::MANAGEMENT_DATABASE) {
			ASSERT(tenantsToCreate.size() == 1);
<<<<<<< HEAD
			wait(success(TenantAPI::createTenant(cx.getReference(),
			                                     tenantsToCreate.begin()->first,
			                                     tenantsToCreate.begin()->second)));
=======
			wait(success(TenantAPI::createTenant(
			    cx.getReference(), tenantsToCreate.begin()->first, tenantsToCreate.begin()->second)));
>>>>>>> e81ed7ce
		} else if (operationType == OperationType::MANAGEMENT_TRANSACTION) {
			tr->setOption(FDBTransactionOptions::ACCESS_SYSTEM_KEYS);
			int64_t _nextId = wait(TenantAPI::getNextTenantId(tr));
			int64_t nextId = _nextId;

			std::vector<Future<Void>> createFutures;
			for (auto [tenant, entry] : tenantsToCreate) {
				entry.setId(nextId++);
<<<<<<< HEAD
				createFutures.push_back(
				    success(TenantAPI::createTenantTransaction(tr, tenant, entry)));
=======
				createFutures.push_back(success(TenantAPI::createTenantTransaction(tr, tenant, entry)));
>>>>>>> e81ed7ce
			}
			TenantMetadata::lastTenantId.set(tr, nextId - 1);
			wait(waitForAll(createFutures));
			wait(tr->commit());
		}

		return Void();
	}

	ACTOR static Future<Void> createTenant(Database cx, TenantManagementWorkload* self) {
		state OperationType operationType = TenantManagementWorkload::randomOperationType();
		int numTenants = 1;

		// For transaction-based operations, test creating multiple tenants in the same transaction
		if (operationType == OperationType::SPECIAL_KEYS || operationType == OperationType::MANAGEMENT_TRANSACTION) {
			numTenants = deterministicRandom()->randomInt(1, 5);
		}

		// Tracks whether any tenant exists in the database or not. This variable is updated if we have to retry
		// the creation.
		state bool alreadyExists = false;

		// True if any tenant name starts with \xff
		state bool hasSystemTenant = false;

		// True if any tenant group name starts with \xff
		state bool hasSystemTenantGroup = false;

		state std::map<TenantName, TenantMapEntry> tenantsToCreate;
		for (int i = 0; i < numTenants; ++i) {
			TenantName tenant = self->chooseTenantName(true);
			while (tenantsToCreate.count(tenant)) {
				tenant = self->chooseTenantName(true);
			}

			TenantMapEntry entry;
			entry.tenantGroup = self->chooseTenantGroup(true);
<<<<<<< HEAD
			entry.encrypted = SERVER_KNOBS->ENABLE_ENCRYPTION;
=======
>>>>>>> e81ed7ce
			tenantsToCreate[tenant] = entry;

			alreadyExists = alreadyExists || self->createdTenants.count(tenant);
			hasSystemTenant = hasSystemTenant || tenant.startsWith("\xff"_sr);
			hasSystemTenantGroup = hasSystemTenantGroup || entry.tenantGroup.orDefault(""_sr).startsWith("\xff"_sr);
		}

		state Reference<ReadYourWritesTransaction> tr = makeReference<ReadYourWritesTransaction>(cx);

		loop {
			try {
				wait(createImpl(cx, tr, tenantsToCreate, operationType, self));

				if (operationType == OperationType::MANAGEMENT_DATABASE) {
					ASSERT(!alreadyExists);
				}

				// It is not legal to create a tenant or tenant group starting with \xff
				ASSERT(!hasSystemTenant);
				ASSERT(!hasSystemTenantGroup);

				state std::map<TenantName, TenantMapEntry>::iterator tenantItr;
				for (tenantItr = tenantsToCreate.begin(); tenantItr != tenantsToCreate.end(); ++tenantItr) {
					// Ignore any tenants that already existed
					if (self->createdTenants.count(tenantItr->first)) {
						continue;
					}

					// Read the created tenant object and verify that its state is correct
					state Optional<TenantMapEntry> entry =
					    wait(TenantAPI::tryGetTenant(cx.getReference(), tenantItr->first));
					ASSERT(entry.present());
					ASSERT(entry.get().id > self->maxId);
					ASSERT(entry.get().tenantGroup == tenantItr->second.tenantGroup);
					ASSERT(entry.get().tenantState == TenantState::READY);

					// Update our local tenant state to include the newly created one
					self->maxId = entry.get().id;
<<<<<<< HEAD
					self->createdTenants[tenantItr->first] = TenantData(
					    entry.get().id, tenantItr->second.tenantGroup, true, SERVER_KNOBS->ENABLE_ENCRYPTION);
=======
					self->createdTenants[tenantItr->first] =
					    TenantData(entry.get().id, tenantItr->second.tenantGroup, true);
>>>>>>> e81ed7ce

					// If this tenant has a tenant group, create or update the entry for it
					if (tenantItr->second.tenantGroup.present()) {
						self->createdTenantGroups[tenantItr->second.tenantGroup.get()].tenantCount++;
					}

					// Randomly decide to insert a key into the tenant
					state bool insertData = deterministicRandom()->random01() < 0.5;
					if (insertData) {
						state Transaction insertTr(cx, tenantItr->first);
						loop {
							try {
								// The value stored in the key will be the name of the tenant
								insertTr.set(self->keyName, tenantItr->first);
								wait(insertTr.commit());
								break;
							} catch (Error& e) {
								wait(insertTr.onError(e));
							}
						}

						self->createdTenants[tenantItr->first].empty = false;

						// Make sure that the key inserted correctly concatenates the tenant prefix with the
						// relative key
						state Transaction checkTr(cx);
						loop {
							try {
								checkTr.setOption(FDBTransactionOptions::RAW_ACCESS);
								Optional<Value> val = wait(checkTr.get(self->keyName.withPrefix(entry.get().prefix)));
								ASSERT(val.present());
								ASSERT(val.get() == tenantItr->first);
								break;
							} catch (Error& e) {
								wait(checkTr.onError(e));
							}
						}
					}

					// Perform some final tenant validation
					wait(checkTenantContents(cx, self, tenantItr->first, self->createdTenants[tenantItr->first]));
				}

				return Void();
			} catch (Error& e) {
				if (e.code() == error_code_invalid_tenant_name) {
					ASSERT(hasSystemTenant);
					return Void();
				} else if (e.code() == error_code_invalid_tenant_group_name) {
					ASSERT(hasSystemTenantGroup);
					return Void();
				}

				// Database-based operations should not need to be retried
				else if (operationType == OperationType::MANAGEMENT_DATABASE) {
					if (e.code() == error_code_tenant_already_exists) {
						ASSERT(alreadyExists && operationType == OperationType::MANAGEMENT_DATABASE);
					} else {
						ASSERT(tenantsToCreate.size() == 1);
						TraceEvent(SevError, "CreateTenantFailure")
						    .error(e)
						    .detail("TenantName", tenantsToCreate.begin()->first);
					}
					return Void();
				}

				// Transaction-based operations should be retried
				else {
					try {
						wait(tr->onError(e));
					} catch (Error& e) {
						for (auto [tenant, _] : tenantsToCreate) {
							TraceEvent(SevError, "CreateTenantFailure").error(e).detail("TenantName", tenant);
						}
						return Void();
					}
				}
			}
		}
	}

	ACTOR static Future<Void> deleteImpl(Database cx,
	                                     Reference<ReadYourWritesTransaction> tr,
	                                     TenantName beginTenant,
	                                     Optional<TenantName> endTenant,
	                                     std::vector<TenantName> tenants,
	                                     OperationType operationType,
	                                     TenantManagementWorkload* self) {
		state int tenantIndex;
		if (operationType == OperationType::SPECIAL_KEYS) {
			tr->setOption(FDBTransactionOptions::SPECIAL_KEY_SPACE_ENABLE_WRITES);
			Key key = self->specialKeysTenantMapPrefix.withSuffix(beginTenant);
			if (endTenant.present()) {
				tr->clear(KeyRangeRef(key, self->specialKeysTenantMapPrefix.withSuffix(endTenant.get())));
			} else {
				tr->clear(key);
			}
			wait(tr->commit());
		} else if (operationType == OperationType::MANAGEMENT_DATABASE) {
			ASSERT(tenants.size() == 1);
			for (tenantIndex = 0; tenantIndex != tenants.size(); ++tenantIndex) {
				wait(TenantAPI::deleteTenant(cx.getReference(), tenants[tenantIndex]));
			}
		} else if (operationType == OperationType::MANAGEMENT_TRANSACTION) {
			tr->setOption(FDBTransactionOptions::ACCESS_SYSTEM_KEYS);
			std::vector<Future<Void>> deleteFutures;
			for (tenantIndex = 0; tenantIndex != tenants.size(); ++tenantIndex) {
				deleteFutures.push_back(TenantAPI::deleteTenantTransaction(tr, tenants[tenantIndex]));
			}

			wait(waitForAll(deleteFutures));
			wait(tr->commit());
		}

		return Void();
	}

	ACTOR static Future<Void> deleteTenant(Database cx, TenantManagementWorkload* self) {
		state TenantName beginTenant = self->chooseTenantName(true);
		state OperationType operationType = TenantManagementWorkload::randomOperationType();
		state Reference<ReadYourWritesTransaction> tr = makeReference<ReadYourWritesTransaction>(cx);

		// For transaction-based deletion, we randomly allow the deletion of a range of tenants
		state Optional<TenantName> endTenant = operationType != OperationType::MANAGEMENT_DATABASE &&
		                                               !beginTenant.startsWith("\xff"_sr) &&
		                                               deterministicRandom()->random01() < 0.2
		                                           ? Optional<TenantName>(self->chooseTenantName(false))
		                                           : Optional<TenantName>();

		if (endTenant.present() && endTenant < beginTenant) {
			TenantName temp = beginTenant;
			beginTenant = endTenant.get();
			endTenant = temp;
		}

		auto itr = self->createdTenants.find(beginTenant);

		// True if the beginTenant should exist and be deletable. This is updated if a deletion fails and gets
		// retried.
		state bool alreadyExists = itr != self->createdTenants.end();

		// True if all of the tenants in the range are empty and can be deleted
		state bool isEmpty = true;

		// Collect a list of all tenants that we expect should be deleted by this operation
		state std::vector<TenantName> tenants;
		if (!endTenant.present()) {
			tenants.push_back(beginTenant);
		} else if (endTenant.present()) {
			for (auto itr = self->createdTenants.lower_bound(beginTenant);
			     itr != self->createdTenants.end() && itr->first < endTenant.get();
			     ++itr) {
				tenants.push_back(itr->first);
			}
		}

		// Check whether each tenant is empty.
		state int tenantIndex;
		try {
			if (alreadyExists || endTenant.present()) {
				for (tenantIndex = 0; tenantIndex < tenants.size(); ++tenantIndex) {
					// For most tenants, we will delete the contents and make them empty
					if (deterministicRandom()->random01() < 0.9) {
						state Transaction clearTr(cx, tenants[tenantIndex]);
						loop {
							try {
								clearTr.clear(self->keyName);
								wait(clearTr.commit());
								auto itr = self->createdTenants.find(tenants[tenantIndex]);
								ASSERT(itr != self->createdTenants.end());
								itr->second.empty = true;
								break;
							} catch (Error& e) {
								wait(clearTr.onError(e));
							}
						}
					}
					// Otherwise, we will just report the current emptiness of the tenant
					else {
						auto itr = self->createdTenants.find(tenants[tenantIndex]);
						ASSERT(itr != self->createdTenants.end());
						isEmpty = isEmpty && itr->second.empty;
					}
				}
			}
		} catch (Error& e) {
			TraceEvent(SevError, "DeleteTenantFailure")
			    .error(e)
			    .detail("TenantName", beginTenant)
			    .detail("EndTenant", endTenant);
			return Void();
		}

		loop {
			try {
				// Attempt to delete the tenant(s)
				wait(deleteImpl(cx, tr, beginTenant, endTenant, tenants, operationType, self));

				// Transaction-based operations do not fail if the tenant isn't present. If we attempted to delete a
				// single tenant that didn't exist, we can just return.
				if (!alreadyExists && !endTenant.present() && operationType != OperationType::MANAGEMENT_DATABASE) {
					return Void();
				}

				ASSERT(alreadyExists || endTenant.present());

				// Deletion should not succeed if any tenant in the range wasn't empty
				ASSERT(isEmpty);

				// Update our local state to remove the deleted tenants
				for (auto tenant : tenants) {
					auto itr = self->createdTenants.find(tenant);
					ASSERT(itr != self->createdTenants.end());

					// If the tenant group has no tenants remaining, stop tracking it
					if (itr->second.tenantGroup.present()) {
						auto tenantGroupItr = self->createdTenantGroups.find(itr->second.tenantGroup.get());
						ASSERT(tenantGroupItr != self->createdTenantGroups.end());
						if (--tenantGroupItr->second.tenantCount == 0) {
							self->createdTenantGroups.erase(tenantGroupItr);
						}
					}

					self->createdTenants.erase(tenant);
				}
				return Void();
			} catch (Error& e) {
				if (e.code() == error_code_tenant_not_empty) {
					ASSERT(!isEmpty);
					return Void();
				}

				// Database-based operations do not need to be retried
				else if (operationType == OperationType::MANAGEMENT_DATABASE) {
					if (e.code() == error_code_tenant_not_found) {
						ASSERT(!alreadyExists && !endTenant.present());
					} else {
						TraceEvent(SevError, "DeleteTenantFailure")
						    .error(e)
						    .detail("TenantName", beginTenant)
						    .detail("EndTenant", endTenant);
					}
					return Void();
				}

				// Transaction-based operations should be retried
				else {
					try {
						wait(tr->onError(e));
					} catch (Error& e) {
						TraceEvent(SevError, "DeleteTenantFailure")
						    .error(e)
						    .detail("TenantName", beginTenant)
						    .detail("EndTenant", endTenant);
						return Void();
					}
				}
			}
		}
	}

	// Performs some validation on a tenant's contents
	ACTOR static Future<Void> checkTenantContents(Database cx,
	                                              TenantManagementWorkload* self,
	                                              TenantName tenant,
	                                              TenantData tenantData) {
		state Transaction tr(cx, tenant);
		loop {
			try {
				// We only every store a single key in each tenant. Therefore we expect a range read of the entire
				// tenant to return either 0 or 1 keys, depending on whether that key has been set.
				state RangeResult result = wait(tr.getRange(KeyRangeRef(""_sr, "\xff"_sr), 2));

				// An empty tenant should have no data
				if (tenantData.empty) {
					ASSERT(result.size() == 0);
				}
				// A non-empty tenant should have our single key. The value of that key should be the name of the
				// tenant.
				else {
					ASSERT(result.size() == 1);
					ASSERT(result[0].key == self->keyName);
					ASSERT(result[0].value == tenant);
				}
				break;
			} catch (Error& e) {
				wait(tr.onError(e));
			}
		}

		return Void();
	}

	// Convert the JSON document returned by the special-key space when reading tenant metadata
	// into a TenantMapEntry
	static TenantMapEntry jsonToTenantMapEntry(ValueRef tenantJson) {
		json_spirit::mValue jsonObject;
		json_spirit::read_string(tenantJson.toString(), jsonObject);
		JSONDoc jsonDoc(jsonObject);

		int64_t id;

		std::string prefix;
		std::string base64Prefix;
		std::string printablePrefix;
		std::string tenantStateStr;
		std::string base64TenantGroup;
		std::string printableTenantGroup;
<<<<<<< HEAD
		bool encrypted;
=======
>>>>>>> e81ed7ce

		jsonDoc.get("id", id);
		jsonDoc.get("prefix.base64", base64Prefix);
		jsonDoc.get("prefix.printable", printablePrefix);
		jsonDoc.get("prefix.encrypted", encrypted);

		prefix = base64::decoder::from_string(base64Prefix);
		ASSERT(prefix == unprintable(printablePrefix));

		jsonDoc.get("tenant_state", tenantStateStr);

		Optional<TenantGroupName> tenantGroup;
		if (jsonDoc.tryGet("tenant_group.base64", base64TenantGroup)) {
			jsonDoc.get("tenant_group.printable", printableTenantGroup);
			std::string tenantGroupStr = base64::decoder::from_string(base64TenantGroup);
			ASSERT(tenantGroupStr == unprintable(printableTenantGroup));
			tenantGroup = TenantGroupNameRef(tenantGroupStr);
		}

<<<<<<< HEAD
		TenantMapEntry entry(id, TenantState::READY, tenantGroup, encrypted);
=======
		TenantMapEntry entry(id, TenantState::READY, tenantGroup);
>>>>>>> e81ed7ce
		ASSERT(entry.prefix == prefix);
		return entry;
	}

	// Gets the metadata for a tenant using the specified operation type
	ACTOR static Future<TenantMapEntry> getImpl(Database cx,
	                                            Reference<ReadYourWritesTransaction> tr,
	                                            TenantName tenant,
	                                            OperationType operationType,
	                                            TenantManagementWorkload* self) {
		state TenantMapEntry entry;
		if (operationType == OperationType::SPECIAL_KEYS) {
			Key key = self->specialKeysTenantMapPrefix.withSuffix(tenant);
			Optional<Value> value = wait(tr->get(key));
			if (!value.present()) {
				throw tenant_not_found();
			}
			entry = TenantManagementWorkload::jsonToTenantMapEntry(value.get());
		} else if (operationType == OperationType::MANAGEMENT_DATABASE) {
			TenantMapEntry _entry = wait(TenantAPI::getTenant(cx.getReference(), tenant));
			entry = _entry;
		} else if (operationType == OperationType::MANAGEMENT_TRANSACTION) {
			tr->setOption(FDBTransactionOptions::READ_SYSTEM_KEYS);
			TenantMapEntry _entry = wait(TenantAPI::getTenantTransaction(tr, tenant));
			entry = _entry;
		}

		return entry;
	}

	ACTOR static Future<Void> getTenant(Database cx, TenantManagementWorkload* self) {
		state TenantName tenant = self->chooseTenantName(true);
		state OperationType operationType = TenantManagementWorkload::randomOperationType();
		state Reference<ReadYourWritesTransaction> tr = makeReference<ReadYourWritesTransaction>(cx);

		// True if the tenant should should exist and return a result
		auto itr = self->createdTenants.find(tenant);
		state bool alreadyExists = itr != self->createdTenants.end();
		state TenantData tenantData = alreadyExists ? itr->second : TenantData();

		loop {
			try {
				// Get the tenant metadata and check that it matches our local state
				state TenantMapEntry entry = wait(getImpl(cx, tr, tenant, operationType, self));
				ASSERT(alreadyExists);
				ASSERT(entry.id == tenantData.id);
				ASSERT(entry.tenantGroup == tenantData.tenantGroup);
				wait(self->checkTenantContents(cx, self, tenant, tenantData));
				return Void();
			} catch (Error& e) {
				state bool retry = false;
				state Error error = e;

				if (e.code() == error_code_tenant_not_found) {
					ASSERT(!alreadyExists);
					return Void();
				}

				// Transaction-based operations should retry
				else if (operationType != OperationType::MANAGEMENT_DATABASE) {
					try {
						wait(tr->onError(e));
						retry = true;
					} catch (Error& e) {
						error = e;
						retry = false;
					}
				}

				if (!retry) {
					TraceEvent(SevError, "GetTenantFailure").error(error).detail("TenantName", tenant);
					return Void();
				}
			}
		}
	}

	// Gets a list of tenants using the specified operation type
	ACTOR static Future<std::vector<std::pair<TenantName, TenantMapEntry>>> listImpl(
	    Database cx,
	    Reference<ReadYourWritesTransaction> tr,
	    TenantName beginTenant,
	    TenantName endTenant,
	    int limit,
	    OperationType operationType,
	    TenantManagementWorkload* self) {
		state std::vector<std::pair<TenantName, TenantMapEntry>> tenants;

		if (operationType == OperationType::SPECIAL_KEYS) {
			KeyRange range = KeyRangeRef(beginTenant, endTenant).withPrefix(self->specialKeysTenantMapPrefix);
			RangeResult results = wait(tr->getRange(range, limit));
			for (auto result : results) {
				tenants.push_back(std::make_pair(result.key.removePrefix(self->specialKeysTenantMapPrefix),
				                                 TenantManagementWorkload::jsonToTenantMapEntry(result.value)));
			}
		} else if (operationType == OperationType::MANAGEMENT_DATABASE) {
			std::vector<std::pair<TenantName, TenantMapEntry>> _tenants =
			    wait(TenantAPI::listTenants(cx.getReference(), beginTenant, endTenant, limit));
			tenants = _tenants;
		} else if (operationType == OperationType::MANAGEMENT_TRANSACTION) {
			tr->setOption(FDBTransactionOptions::READ_SYSTEM_KEYS);
			std::vector<std::pair<TenantName, TenantMapEntry>> _tenants =
			    wait(TenantAPI::listTenantsTransaction(tr, beginTenant, endTenant, limit));
			tenants = _tenants;
		}

		return tenants;
	}

	ACTOR static Future<Void> listTenants(Database cx, TenantManagementWorkload* self) {
		state TenantName beginTenant = self->chooseTenantName(false);
		state TenantName endTenant = self->chooseTenantName(false);
		state int limit = std::min(CLIENT_KNOBS->TOO_MANY, deterministicRandom()->randomInt(1, self->maxTenants * 2));
		state OperationType operationType = TenantManagementWorkload::randomOperationType();
		state Reference<ReadYourWritesTransaction> tr = makeReference<ReadYourWritesTransaction>(cx);

		if (beginTenant > endTenant) {
			std::swap(beginTenant, endTenant);
		}

		loop {
			try {
				// Attempt to read the chosen list of tenants
				state std::vector<std::pair<TenantName, TenantMapEntry>> tenants =
				    wait(listImpl(cx, tr, beginTenant, endTenant, limit, operationType, self));

				ASSERT(tenants.size() <= limit);

				// Compare the resulting tenant list to the list we expected to get
				auto localItr = self->createdTenants.lower_bound(beginTenant);
				auto tenantMapItr = tenants.begin();
				for (; tenantMapItr != tenants.end(); ++tenantMapItr, ++localItr) {
					ASSERT(localItr != self->createdTenants.end());
					ASSERT(localItr->first == tenantMapItr->first);
				}

				// Make sure the list terminated at the right spot
				ASSERT(tenants.size() == limit || localItr == self->createdTenants.end() ||
				       localItr->first >= endTenant);
				return Void();
			} catch (Error& e) {
				state bool retry = false;
				state Error error = e;

				// Transaction-based operations need to be retried
				if (operationType != OperationType::MANAGEMENT_DATABASE) {
					try {
						retry = true;
						wait(tr->onError(e));
					} catch (Error& e) {
						error = e;
						retry = false;
					}
				}

				if (!retry) {
					TraceEvent(SevError, "ListTenantFailure")
					    .error(error)
					    .detail("BeginTenant", beginTenant)
					    .detail("EndTenant", endTenant);

					return Void();
				}
			}
		}
	}

	ACTOR static Future<Void> renameTenant(Database cx, TenantManagementWorkload* self) {
		// Currently only supporting MANAGEMENT_DATABASE op, so numTenants should always be 1
		// state OperationType operationType = TenantManagementWorkload::randomOperationType();
		int numTenants = 1;

		state std::vector<TenantName> oldTenantNames;
		state std::vector<TenantName> newTenantNames;
		state bool tenantExists = false;
		state bool tenantNotFound = false;
		for (int i = 0; i < numTenants; ++i) {
			TenantName oldTenant = self->chooseTenantName(false);
			TenantName newTenant = self->chooseTenantName(false);
			newTenantNames.push_back(newTenant);
			oldTenantNames.push_back(oldTenant);
			if (!self->createdTenants.count(oldTenant)) {
				tenantNotFound = true;
			}
			if (self->createdTenants.count(newTenant)) {
				tenantExists = true;
			}
		}

		loop {
			try {
				ASSERT(oldTenantNames.size() == 1);
				state int tenantIndex = 0;
				for (; tenantIndex != oldTenantNames.size(); ++tenantIndex) {
					state TenantName oldTenantName = oldTenantNames[tenantIndex];
					state TenantName newTenantName = newTenantNames[tenantIndex];
					// Perform rename, then check against the DB for the new results
					wait(TenantAPI::renameTenant(cx.getReference(), oldTenantName, newTenantName));
					ASSERT(!tenantNotFound && !tenantExists);
					state Optional<TenantMapEntry> oldTenantEntry =
					    wait(TenantAPI::tryGetTenant(cx.getReference(), oldTenantName));
					state Optional<TenantMapEntry> newTenantEntry =
					    wait(TenantAPI::tryGetTenant(cx.getReference(), newTenantName));
					ASSERT(!oldTenantEntry.present());
					ASSERT(newTenantEntry.present());

					// Update Internal Tenant Map and check for correctness
					TenantData tData = self->createdTenants[oldTenantName];
					self->createdTenants[newTenantName] = tData;
					self->createdTenants.erase(oldTenantName);
					if (!tData.empty) {
						state Transaction insertTr(cx, newTenantName);
						loop {
							try {
								insertTr.set(self->keyName, newTenantName);
								wait(insertTr.commit());
								break;
							} catch (Error& e) {
								wait(insertTr.onError(e));
							}
						}
					}
					wait(self->checkTenantContents(cx, self, newTenantName, self->createdTenants[newTenantName]));
				}
				return Void();
			} catch (Error& e) {
				ASSERT(oldTenantNames.size() == 1);
				if (e.code() == error_code_tenant_not_found) {
					TraceEvent("RenameTenantOldTenantNotFound")
					    .detail("OldTenantName", oldTenantNames[0])
					    .detail("NewTenantName", newTenantNames[0]);
					ASSERT(tenantNotFound);
				} else if (e.code() == error_code_tenant_already_exists) {
					TraceEvent("RenameTenantNewTenantAlreadyExists")
					    .detail("OldTenantName", oldTenantNames[0])
					    .detail("NewTenantName", newTenantNames[0]);
					ASSERT(tenantExists);
				} else {
					TraceEvent(SevError, "RenameTenantFailure")
					    .error(e)
					    .detail("OldTenantName", oldTenantNames[0])
					    .detail("NewTenantName", newTenantNames[0]);
				}
				return Void();
			}
		}
	}

	// Changes the configuration of a tenant
	ACTOR static Future<Void> configureImpl(Reference<ReadYourWritesTransaction> tr,
	                                        TenantName tenant,
	                                        std::map<Standalone<StringRef>, Optional<Value>> configParameters,
	                                        OperationType operationType,
	                                        bool specialKeysUseInvalidTuple,
	                                        TenantManagementWorkload* self) {
		if (operationType == OperationType::SPECIAL_KEYS) {
			tr->setOption(FDBTransactionOptions::SPECIAL_KEY_SPACE_ENABLE_WRITES);
			for (auto const& [config, value] : configParameters) {
				Tuple t;
				if (specialKeysUseInvalidTuple) {
					// Wrong number of items
					if (deterministicRandom()->coinflip()) {
						int numItems = deterministicRandom()->randomInt(0, 3);
						if (numItems > 0) {
							t.append(tenant);
						}
						if (numItems > 1) {
							t.append(config).append(""_sr);
						}
					}
					// Wrong data types
					else {
						if (deterministicRandom()->coinflip()) {
							t.append(0).append(config);
						} else {
							t.append(tenant).append(0);
						}
					}
				} else {
					t.append(tenant).append(config);
				}
				if (value.present()) {
					tr->set(self->specialKeysTenantConfigPrefix.withSuffix(t.pack()), value.get());
				} else {
					tr->clear(self->specialKeysTenantConfigPrefix.withSuffix(t.pack()));
				}
			}

			wait(tr->commit());
			ASSERT(!specialKeysUseInvalidTuple);
		} else {
			// We don't have a transaction or database variant of this function
			ASSERT(false);
		}

		return Void();
	}

	ACTOR static Future<Void> configureTenant(Database cx, TenantManagementWorkload* self) {
		state OperationType operationType = OperationType::SPECIAL_KEYS;

		state TenantName tenant = self->chooseTenantName(true);
		auto itr = self->createdTenants.find(tenant);
		state bool exists = itr != self->createdTenants.end();
		state Reference<ReadYourWritesTransaction> tr = makeReference<ReadYourWritesTransaction>(cx);

		state std::map<Standalone<StringRef>, Optional<Value>> configuration;
		state Optional<TenantGroupName> newTenantGroup;

		// If true, the options generated may include an unknown option
		state bool hasInvalidOption = deterministicRandom()->random01() < 0.1;

		// True if any tenant group name starts with \xff
		state bool hasSystemTenantGroup = false;

		state bool specialKeysUseInvalidTuple =
		    operationType == OperationType::SPECIAL_KEYS && deterministicRandom()->random01() < 0.1;

		// Generate a tenant group. Sometimes do this at the same time that we include an invalid option to ensure
		// that the configure function still fails
		if (!hasInvalidOption || deterministicRandom()->coinflip()) {
			newTenantGroup = self->chooseTenantGroup(true);
			hasSystemTenantGroup = hasSystemTenantGroup || newTenantGroup.orDefault(""_sr).startsWith("\xff"_sr);
			configuration["tenant_group"_sr] = newTenantGroup;
		}
		if (hasInvalidOption) {
			configuration["invalid_option"_sr] = ""_sr;
		}

		loop {
			try {
				wait(configureImpl(tr, tenant, configuration, operationType, specialKeysUseInvalidTuple, self));

				ASSERT(exists);
				ASSERT(!hasInvalidOption);
				ASSERT(!hasSystemTenantGroup);
				ASSERT(!specialKeysUseInvalidTuple);

				auto itr = self->createdTenants.find(tenant);
				if (itr->second.tenantGroup.present()) {
					auto tenantGroupItr = self->createdTenantGroups.find(itr->second.tenantGroup.get());
					ASSERT(tenantGroupItr != self->createdTenantGroups.end());
					if (--tenantGroupItr->second.tenantCount == 0) {
						self->createdTenantGroups.erase(tenantGroupItr);
					}
				}
				if (newTenantGroup.present()) {
					self->createdTenantGroups[newTenantGroup.get()].tenantCount++;
				}
				itr->second.tenantGroup = newTenantGroup;
				return Void();
			} catch (Error& e) {
				state Error error = e;
				if (e.code() == error_code_tenant_not_found) {
					ASSERT(!exists);
					return Void();
				} else if (e.code() == error_code_special_keys_api_failure) {
					ASSERT(hasInvalidOption || specialKeysUseInvalidTuple);
					return Void();
				} else if (e.code() == error_code_invalid_tenant_configuration) {
					ASSERT(hasInvalidOption);
					return Void();
				} else if (e.code() == error_code_invalid_tenant_group_name) {
					ASSERT(hasSystemTenantGroup);
					return Void();
				}

				try {
					wait(tr->onError(e));
				} catch (Error&) {
					TraceEvent(SevError, "ConfigureTenantFailure").error(error).detail("TenantName", tenant);
					return Void();
				}
			}
		}
	}

	Future<Void> start(Database const& cx) override { return _start(cx, this); }
	ACTOR Future<Void> _start(Database cx, TenantManagementWorkload* self) {
		state double start = now();

		// Run a random sequence of tenant management operations for the duration of the test
		while (now() < start + self->testDuration) {
			state int operation = deterministicRandom()->randomInt(0, 6);
			if (operation == 0) {
				wait(createTenant(cx, self));
			} else if (operation == 1) {
				wait(deleteTenant(cx, self));
			} else if (operation == 2) {
				wait(getTenant(cx, self));
			} else if (operation == 3) {
				wait(listTenants(cx, self));
			} else if (operation == 4) {
				wait(renameTenant(cx, self));
			} else if (operation == 5) {
				wait(configureTenant(cx, self));
			}
		}

		return Void();
	}

	// Verify that the set of tenants in the database matches our local state
	ACTOR static Future<Void> compareTenants(Database cx, TenantManagementWorkload* self) {
		state std::map<TenantName, TenantData>::iterator localItr = self->createdTenants.begin();
		state std::vector<Future<Void>> checkTenants;
		state TenantName beginTenant = ""_sr.withPrefix(self->localTenantNamePrefix);
		state TenantName endTenant = "\xff\xff"_sr.withPrefix(self->localTenantNamePrefix);

		loop {
			// Read the tenant list
			state std::vector<std::pair<TenantName, TenantMapEntry>> tenants =
			    wait(TenantAPI::listTenants(cx.getReference(), beginTenant, endTenant, 1000));

			auto dataItr = tenants.begin();

			TenantNameRef lastTenant;
			while (dataItr != tenants.end()) {
				ASSERT(localItr != self->createdTenants.end());
				ASSERT(dataItr->first == localItr->first);
				ASSERT(dataItr->second.tenantGroup == localItr->second.tenantGroup);
<<<<<<< HEAD
				ASSERT(dataItr->second.encrypted == SERVER_KNOBS->ENABLE_ENCRYPTION);
=======
>>>>>>> e81ed7ce

				checkTenants.push_back(checkTenantContents(cx, self, dataItr->first, localItr->second));
				lastTenant = dataItr->first;

				++localItr;
				++dataItr;
			}

			if (tenants.size() < 1000) {
				break;
			} else {
				beginTenant = keyAfter(lastTenant);
			}
		}

		ASSERT(localItr == self->createdTenants.end());
		wait(waitForAll(checkTenants));
		return Void();
	}

	// Check that the given tenant group has the expected number of tenants
	ACTOR template <class DB>
	static Future<Void> checkTenantGroupTenantCount(Reference<DB> db, TenantGroupName tenantGroup, int expectedCount) {
		TenantGroupName const& tenantGroupRef = tenantGroup;
		int const& expectedCountRef = expectedCount;

		KeyBackedSet<Tuple>::RangeResultType tenants =
		    wait(runTransaction(db, [tenantGroupRef, expectedCountRef](Reference<typename DB::TransactionT> tr) {
			    tr->setOption(FDBTransactionOptions::READ_SYSTEM_KEYS);
			    return TenantMetadata::tenantGroupTenantIndex.getRange(tr,
			                                                           Tuple::makeTuple(tenantGroupRef),
			                                                           Tuple::makeTuple(keyAfter(tenantGroupRef)),
			                                                           expectedCountRef + 1);
		    }));

		ASSERT(tenants.results.size() == expectedCount && !tenants.more);
		return Void();
	}

	// Verify that the set of tenants in the database matches our local state
	ACTOR static Future<Void> compareTenantGroups(Database cx, TenantManagementWorkload* self) {
		// Verify that the set of tena
		state std::map<TenantName, TenantGroupData>::iterator localItr = self->createdTenantGroups.begin();
		state TenantName beginTenantGroup = ""_sr.withPrefix(self->localTenantGroupNamePrefix);
		state TenantName endTenantGroup = "\xff\xff"_sr.withPrefix(self->localTenantGroupNamePrefix);
		state std::vector<Future<Void>> checkTenantGroups;

		loop {
			// Read the tenant group list
			state KeyBackedRangeResult<std::pair<TenantGroupName, TenantGroupEntry>> tenantGroups;
			TenantName const& beginTenantGroupRef = beginTenantGroup;
			TenantName const& endTenantGroupRef = endTenantGroup;
			KeyBackedRangeResult<std::pair<TenantGroupName, TenantGroupEntry>> _tenantGroups = wait(runTransaction(
			    cx.getReference(), [beginTenantGroupRef, endTenantGroupRef](Reference<ReadYourWritesTransaction> tr) {
				    tr->setOption(FDBTransactionOptions::READ_SYSTEM_KEYS);
				    return TenantMetadata::tenantGroupMap.getRange(tr, beginTenantGroupRef, endTenantGroupRef, 1000);
			    }));
			tenantGroups = _tenantGroups;

			auto dataItr = tenantGroups.results.begin();

			TenantGroupNameRef lastTenantGroup;
			while (dataItr != tenantGroups.results.end()) {
				ASSERT(localItr != self->createdTenantGroups.end());
				ASSERT(dataItr->first == localItr->first);
				lastTenantGroup = dataItr->first;

				checkTenantGroups.push_back(
				    checkTenantGroupTenantCount(cx.getReference(), dataItr->first, localItr->second.tenantCount));

				++localItr;
				++dataItr;
			}

			if (!tenantGroups.more) {
				break;
			} else {
				beginTenantGroup = keyAfter(lastTenantGroup);
			}
		}

		ASSERT(localItr == self->createdTenantGroups.end());
		return Void();
	}

	Future<bool> check(Database const& cx) override { return _check(cx, this); }
	ACTOR static Future<bool> _check(Database cx, TenantManagementWorkload* self) {
		state Transaction tr(cx);

		// Check that the key we set outside of the tenant is present and has the correct value
		// This is the same key we set inside some of our tenants, so this checks that no tenant
		// writes accidentally happened in the raw key-space
		loop {
			try {
				tr.setOption(FDBTransactionOptions::RAW_ACCESS);
				Optional<Value> val = wait(tr.get(self->keyName));
				ASSERT(val.present() && val.get() == self->noTenantValue);
				break;
			} catch (Error& e) {
				wait(tr.onError(e));
			}
		}

		wait(compareTenants(cx, self) && compareTenantGroups(cx, self));
		return true;
	}

	void getMetrics(std::vector<PerfMetric>& m) override {}
};

WorkloadFactory<TenantManagementWorkload> TenantManagementWorkload("TenantManagement");<|MERGE_RESOLUTION|>--- conflicted
+++ resolved
@@ -41,13 +41,8 @@
 		bool encrypted;
 
 		TenantData() : id(-1), empty(true) {}
-<<<<<<< HEAD
 		TenantData(int64_t id, Optional<TenantGroupName> tenantGroup, bool empty, bool encrypted)
 		  : id(id), tenantGroup(tenantGroup), empty(empty), encrypted(encrypted) {}
-=======
-		TenantData(int64_t id, Optional<TenantGroupName> tenantGroup, bool empty)
-		  : id(id), tenantGroup(tenantGroup), empty(empty) {}
->>>>>>> e81ed7ce
 	};
 
 	struct TenantGroupData {
@@ -161,14 +156,9 @@
 			wait(tr->commit());
 		} else if (operationType == OperationType::MANAGEMENT_DATABASE) {
 			ASSERT(tenantsToCreate.size() == 1);
-<<<<<<< HEAD
 			wait(success(TenantAPI::createTenant(cx.getReference(),
 			                                     tenantsToCreate.begin()->first,
 			                                     tenantsToCreate.begin()->second)));
-=======
-			wait(success(TenantAPI::createTenant(
-			    cx.getReference(), tenantsToCreate.begin()->first, tenantsToCreate.begin()->second)));
->>>>>>> e81ed7ce
 		} else if (operationType == OperationType::MANAGEMENT_TRANSACTION) {
 			tr->setOption(FDBTransactionOptions::ACCESS_SYSTEM_KEYS);
 			int64_t _nextId = wait(TenantAPI::getNextTenantId(tr));
@@ -177,12 +167,8 @@
 			std::vector<Future<Void>> createFutures;
 			for (auto [tenant, entry] : tenantsToCreate) {
 				entry.setId(nextId++);
-<<<<<<< HEAD
 				createFutures.push_back(
 				    success(TenantAPI::createTenantTransaction(tr, tenant, entry)));
-=======
-				createFutures.push_back(success(TenantAPI::createTenantTransaction(tr, tenant, entry)));
->>>>>>> e81ed7ce
 			}
 			TenantMetadata::lastTenantId.set(tr, nextId - 1);
 			wait(waitForAll(createFutures));
@@ -220,10 +206,7 @@
 
 			TenantMapEntry entry;
 			entry.tenantGroup = self->chooseTenantGroup(true);
-<<<<<<< HEAD
 			entry.encrypted = SERVER_KNOBS->ENABLE_ENCRYPTION;
-=======
->>>>>>> e81ed7ce
 			tenantsToCreate[tenant] = entry;
 
 			alreadyExists = alreadyExists || self->createdTenants.count(tenant);
@@ -262,13 +245,8 @@
 
 					// Update our local tenant state to include the newly created one
 					self->maxId = entry.get().id;
-<<<<<<< HEAD
 					self->createdTenants[tenantItr->first] = TenantData(
 					    entry.get().id, tenantItr->second.tenantGroup, true, SERVER_KNOBS->ENABLE_ENCRYPTION);
-=======
-					self->createdTenants[tenantItr->first] =
-					    TenantData(entry.get().id, tenantItr->second.tenantGroup, true);
->>>>>>> e81ed7ce
 
 					// If this tenant has a tenant group, create or update the entry for it
 					if (tenantItr->second.tenantGroup.present()) {
@@ -577,10 +555,7 @@
 		std::string tenantStateStr;
 		std::string base64TenantGroup;
 		std::string printableTenantGroup;
-<<<<<<< HEAD
 		bool encrypted;
-=======
->>>>>>> e81ed7ce
 
 		jsonDoc.get("id", id);
 		jsonDoc.get("prefix.base64", base64Prefix);
@@ -600,11 +575,7 @@
 			tenantGroup = TenantGroupNameRef(tenantGroupStr);
 		}
 
-<<<<<<< HEAD
 		TenantMapEntry entry(id, TenantState::READY, tenantGroup, encrypted);
-=======
-		TenantMapEntry entry(id, TenantState::READY, tenantGroup);
->>>>>>> e81ed7ce
 		ASSERT(entry.prefix == prefix);
 		return entry;
 	}
@@ -1026,10 +997,7 @@
 				ASSERT(localItr != self->createdTenants.end());
 				ASSERT(dataItr->first == localItr->first);
 				ASSERT(dataItr->second.tenantGroup == localItr->second.tenantGroup);
-<<<<<<< HEAD
 				ASSERT(dataItr->second.encrypted == SERVER_KNOBS->ENABLE_ENCRYPTION);
-=======
->>>>>>> e81ed7ce
 
 				checkTenants.push_back(checkTenantContents(cx, self, dataItr->first, localItr->second));
 				lastTenant = dataItr->first;
