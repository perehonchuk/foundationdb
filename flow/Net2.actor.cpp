--- conflicted
+++ resolved
@@ -170,12 +170,7 @@
 	uint64_t numYields;
 
 	double lastPriorityTrackTime;
-<<<<<<< HEAD
-	int lastMinTaskID;
-=======
 	TaskPriority lastMinTaskID;
-	double priorityTimer[NetworkMetrics::PRIORITY_BINS];
->>>>>>> 49121172
 
 	std::priority_queue<OrderedTask, std::vector<OrderedTask>> ready;
 	ThreadSafeQueue<OrderedTask> threadReady;
@@ -585,7 +580,7 @@
 		if (runFunc) {
 			tsc_begin = __rdtsc();
 			taskBegin = nnow;
-			trackMinPriority(TaskRunCycleFunction, taskBegin);
+			trackMinPriority(TaskPriority::RunCycleFunction, taskBegin);
 			runFunc();
 			checkForSlowTask(tsc_begin, __rdtsc(), timer_monotonic() - taskBegin, TaskPriority::RunCycleFunction);
 		}
@@ -603,7 +598,7 @@
 			if (!timers.empty()) {
 				sleepTime = timers.top().at - sleepStart;  // + 500e-6?
 			}
-			trackMinPriority(0, sleepStart);
+			trackMinPriority(TaskPriority::Zero, sleepStart);
 		}
 
 		awakeMetric = false;
@@ -618,10 +613,6 @@
 		if ((now-nnow) > FLOW_KNOBS->SLOW_LOOP_CUTOFF && nondeterministicRandom()->random01() < (now-nnow)*FLOW_KNOBS->SLOW_LOOP_SAMPLING_RATE)
 			TraceEvent("SomewhatSlowRunLoopTop").detail("Elapsed", now - nnow);
 
-<<<<<<< HEAD
-=======
-		if (sleepTime) trackMinPriority( TaskPriority::Zero, now );
->>>>>>> 49121172
 		while (!timers.empty() && timers.top().at < now) {
 			++countTimers;
 			ready.push( timers.top() );
@@ -710,25 +701,15 @@
 	#endif
 }
 
-<<<<<<< HEAD
-void Net2::trackMinPriority( int minTaskID, double now ) {
+void Net2::trackMinPriority( TaskPriority minTaskID, double now ) {
 	if (minTaskID != lastMinTaskID) {
 		for(int c=0; c<NetworkMetrics::PRIORITY_BINS; c++) {
-			int64_t pri = networkMetrics.priorityBins[c];
+			TaskPriority pri = networkMetrics.priorityBins[c];
 			if (pri > minTaskID && pri <= lastMinTaskID) {  // busy -> idle
 				double busyFor = lastPriorityTrackTime - networkMetrics.priorityTimer[c];
 				networkMetrics.priorityBlocked[c] = false;
 				networkMetrics.priorityBlockedDuration[c] += busyFor;
 				networkMetrics.secSquaredPriorityBlocked[c] += busyFor * busyFor;
-=======
-void Net2::trackMinPriority( TaskPriority minTaskID, double now ) {
-	if (minTaskID != lastMinTaskID)
-		for(int c=0; c<NetworkMetrics::PRIORITY_BINS; c++) {
-			TaskPriority pri = networkMetrics.priorityBins[c];
-			if (pri >= minTaskID && pri < lastMinTaskID) {  // busy -> idle
-				double busyFor = lastPriorityTrackTime - priorityTimer[c];
-				networkMetrics.secSquaredPriorityBlocked[c] += busyFor*busyFor;
->>>>>>> 49121172
 			}
 			if (pri <= minTaskID && pri > lastMinTaskID) {  // idle -> busy
 				networkMetrics.priorityBlocked[c] = true;
