--- conflicted
+++ resolved
@@ -686,21 +686,14 @@
 	// Note that the ASSERT argument order matters, the estimate must be calculated first as
 	// the full accurate calculation will update the estimate
 	makeString(40, a);
-<<<<<<< HEAD
-	ASSERT_EQ(a.getSize(FastInaccurateEstimate::True), a.getSize());
+	fastSize = a.getSize(FastInaccurateEstimate::True);
+	slowSize = a.getSize();
+	ASSERT_EQ(fastSize, slowSize);
 
 	makeString(700, a);
-	ASSERT_EQ(a.getSize(FastInaccurateEstimate::True), a.getSize());
-=======
-	fastSize = a.getSize(true);
+	fastSize = a.getSize(FastInaccurateEstimate::True);
 	slowSize = a.getSize();
 	ASSERT_EQ(fastSize, slowSize);
-
-	makeString(700, a);
-	fastSize = a.getSize(true);
-	slowSize = a.getSize();
-	ASSERT_EQ(fastSize, slowSize);
->>>>>>> 34cd8081
 
 	// Copy a at a point where it points to a large block with room for block references
 	Arena b = a;
@@ -711,79 +704,51 @@
 
 	makeString(1000, a);
 	makeString(1000, a);
-<<<<<<< HEAD
-	ASSERT_EQ(a.getSize(FastInaccurateEstimate::True), a.getSize());
+	fastSize = a.getSize(FastInaccurateEstimate::True);
+	slowSize = a.getSize();
+	ASSERT_EQ(fastSize, slowSize);
 
 	Standalone<StringRef> s = makeString(500);
 	a.dependsOn(s.arena());
-	ASSERT_EQ(a.getSize(FastInaccurateEstimate::True), a.getSize());
+	fastSize = a.getSize(FastInaccurateEstimate::True);
+	slowSize = a.getSize();
+	ASSERT_EQ(fastSize, slowSize);
 
 	Standalone<StringRef> s2 = makeString(500);
 	a.dependsOn(s2.arena());
-	ASSERT_EQ(a.getSize(FastInaccurateEstimate::True), a.getSize());
-=======
-	fastSize = a.getSize(true);
+	fastSize = a.getSize(FastInaccurateEstimate::True);
 	slowSize = a.getSize();
 	ASSERT_EQ(fastSize, slowSize);
-
-	Standalone<StringRef> s = makeString(500);
-	a.dependsOn(s.arena());
-	fastSize = a.getSize(true);
-	slowSize = a.getSize();
-	ASSERT_EQ(fastSize, slowSize);
-
-	Standalone<StringRef> s2 = makeString(500);
-	a.dependsOn(s2.arena());
-	fastSize = a.getSize(true);
-	slowSize = a.getSize();
-	ASSERT_EQ(fastSize, slowSize);
->>>>>>> 34cd8081
 
 	// Add a dependency to b, which will fit in b's root and update b's size estimate
 	Standalone<StringRef> s3 = makeString(100);
 	b.dependsOn(s3.arena());
-<<<<<<< HEAD
-	ASSERT_EQ(b.getSize(FastInaccurateEstimate::True), b.getSize());
+	fastSize = b.getSize(FastInaccurateEstimate::True);
+	slowSize = b.getSize();
+	ASSERT_EQ(fastSize, slowSize);
 
 	// But now a's size estimate is out of date because the new reference in b's root is still
 	// in a's tree
-	ASSERT_LT(a.getSize(FastInaccurateEstimate::True), a.getSize());
-
-	// Now that a full size calc has been done on a, the estimate is up to date.
-	ASSERT_EQ(a.getSize(FastInaccurateEstimate::True), a.getSize());
-=======
-	fastSize = b.getSize(true);
-	slowSize = b.getSize();
-	ASSERT_EQ(fastSize, slowSize);
-
-	// But now a's size estimate is out of date because the new reference in b's root is still
-	// in a's tree
-	fastSize = a.getSize(true);
+	fastSize = a.getSize(FastInaccurateEstimate::True);
 	slowSize = a.getSize();
 	ASSERT_LT(fastSize, slowSize);
 
 	// Now that a full size calc has been done on a, the estimate is up to date.
-	fastSize = a.getSize(true);
+	fastSize = a.getSize(FastInaccurateEstimate::True);
 	slowSize = a.getSize();
 	ASSERT_EQ(fastSize, slowSize);
->>>>>>> 34cd8081
 
 	// Add a dependency to c, which will NOT fit in c's root, so it will be added to a new
 	// root for c and that root will not be in a's tree so a's size and estimate remain
 	// unchanged and the same.  The size and estimate of c will also match.
 	Standalone<StringRef> s4 = makeString(100);
 	c.dependsOn(s4.arena());
-<<<<<<< HEAD
-	ASSERT_EQ(c.getSize(FastInaccurateEstimate::True), c.getSize());
-	ASSERT_EQ(a.getSize(FastInaccurateEstimate::True), a.getSize());
-=======
-	fastSize = c.getSize(true);
+	fastSize = c.getSize(FastInaccurateEstimate::True);
 	slowSize = c.getSize();
 	ASSERT_EQ(fastSize, slowSize);
-	fastSize = a.getSize(true);
+	fastSize = a.getSize(FastInaccurateEstimate::True);
 	slowSize = a.getSize();
 	ASSERT_EQ(fastSize, slowSize);
->>>>>>> 34cd8081
 
 	return Void();
 }