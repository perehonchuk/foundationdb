--- conflicted
+++ resolved
@@ -329,15 +329,9 @@
 		auto future_rc = FutureRC::OK;
 		if (f) {
 			if (step_kind != StepKind::ON_ERROR) {
-<<<<<<< HEAD
-				future_rc = waitAndHandleError(tx, f, opTable[op].name(), args.hasTransactionTimeout());
-			} else {
-				future_rc = waitAndHandleForOnError(tx, f, opTable[op].name(), args.hasTransactionTimeout());
-=======
 				future_rc = waitAndHandleError(tx, f, opTable[op].name(), args.isAnyTimeoutEnabled());
 			} else {
 				future_rc = waitAndHandleForOnError(tx, f, opTable[op].name(), args.isAnyTimeoutEnabled());
->>>>>>> 603f9ba9
 			}
 			updateErrorStatsRunMode(stats, f.error(), op);
 		}
@@ -383,11 +377,7 @@
 	if (needs_commit || args.commit_get) {
 		auto watch_commit = Stopwatch(StartAtCtor{});
 		auto f = tx.commit();
-<<<<<<< HEAD
-		const auto rc = waitAndHandleError(tx, f, "COMMIT_AT_TX_END", args.hasTransactionTimeout());
-=======
 		const auto rc = waitAndHandleError(tx, f, "COMMIT_AT_TX_END", args.isAnyTimeoutEnabled());
->>>>>>> 603f9ba9
 		updateErrorStatsRunMode(stats, f.error(), OP_COMMIT);
 		watch_commit.stop();
 		auto tx_resetter = ExitGuard([&tx]() { tx.reset(); });
@@ -758,13 +748,8 @@
 		if (args.disable_ryw) {
 			databases[i].setOption(FDB_DB_OPTION_SNAPSHOT_RYW_DISABLE, BytesRef{});
 		}
-<<<<<<< HEAD
-		if (args.hasTransactionTimeout() && args.mode == MODE_RUN) {
-			databases[i].setOption(FDB_DB_OPTION_TRANSACTION_TIMEOUT, args.transaction_timeout);
-=======
 		if (args.transaction_timeout_db > 0 && args.mode == MODE_RUN) {
 			databases[i].setOption(FDB_DB_OPTION_TRANSACTION_TIMEOUT, args.transaction_timeout_db);
->>>>>>> 603f9ba9
 		}
 	}
 
@@ -881,7 +866,6 @@
 	num_report_files = 0;
 }
 
-<<<<<<< HEAD
 int Arguments::setGlobalOptions() const {
 	selectApiVersion(api_version);
 	auto err = Error{};
@@ -990,10 +974,10 @@
 		}
 	}
 	return 0;
-=======
+}
+
 bool Arguments::isAnyTimeoutEnabled() const {
 	return (transaction_timeout_tx > 0 || transaction_timeout_db > 0);
->>>>>>> 603f9ba9
 }
 
 /* parse transaction specification */
@@ -1182,10 +1166,6 @@
 	       "Write the serialized DDSketch data to file at PATH. Can be used in either run or build mode.");
 	printf(
 	    "%-24s %s\n", "    --distributed_tracer_client=CLIENT", "Specify client (disabled, network_lossy, log_file)");
-	printf("%-24s %s\n",
-<<<<<<< HEAD
-	       "    --transaction_timeout=DURATION",
-	       "Duration in milliseconds after which a transaction times out in run mode.");
 	printf("%-24s %s\n", "    --tls_key_file=PATH", "Location of TLS key file");
 	printf("%-24s %s\n", "    --tls_ca_file=PATH", "Location of TLS CA file");
 	printf("%-24s %s\n", "    --tls_certificate_file=PATH", "Location of TLS certificate file");
@@ -1198,13 +1178,12 @@
 	printf("%-24s %s\n",
 	       "    --authorization_private_key_pem",
 	       "PEM-encoded private key with which Mako will sign generated tokens");
-=======
+	printf("%-24s %s\n",
 	       "    --transaction_timeout_db=DURATION",
 	       "Duration in milliseconds after which a transaction times out in run mode. Set as database option.");
 	printf("%-24s %s\n",
 	       "    --transaction_timeout_tx=DURATION",
 	       "Duration in milliseconds after which a transaction times out in run mode. Set as transaction option");
->>>>>>> 603f9ba9
 }
 
 /* parse benchmark paramters */
@@ -1255,10 +1234,10 @@
 			{ "tls_certificate_file", required_argument, NULL, ARG_TLS_CERTIFICATE_FILE },
 			{ "tls_key_file", required_argument, NULL, ARG_TLS_KEY_FILE },
 			{ "tls_ca_file", required_argument, NULL, ARG_TLS_CA_FILE },
-<<<<<<< HEAD
 			{ "authorization_keypair_id", required_argument, NULL, ARG_AUTHORIZATION_KEYPAIR_ID },
 			{ "authorization_private_key_pem_file", required_argument, NULL, ARG_AUTHORIZATION_PRIVATE_KEY_PEM_FILE },
-			{ "transaction_timeout", required_argument, NULL, ARG_TRANSACTION_TIMEOUT },
+			{ "transaction_timeout_tx", required_argument, NULL, ARG_TRANSACTION_TIMEOUT_TX },
+			{ "transaction_timeout_db", required_argument, NULL, ARG_TRANSACTION_TIMEOUT_DB },
 			/* options which may or may not have an argument */
 			{ "json_report", optional_argument, NULL, ARG_JSON_REPORT },
 			{ "stats_export_path", optional_argument, NULL, ARG_EXPORT_PATH },
@@ -1273,11 +1252,6 @@
 			{ "disable_client_bypass", no_argument, NULL, ARG_DISABLE_CLIENT_BYPASS },
 			{ "disable_ryw", no_argument, NULL, ARG_DISABLE_RYW },
 			{ "enable_token_based_authorization", no_argument, NULL, ARG_ENABLE_TOKEN_BASED_AUTHORIZATION },
-=======
-			{ "authorization_token_file", required_argument, NULL, ARG_AUTHORIZATION_TOKEN_FILE },
-			{ "transaction_timeout_tx", required_argument, NULL, ARG_TRANSACTION_TIMEOUT_TX },
-			{ "transaction_timeout_db", required_argument, NULL, ARG_TRANSACTION_TIMEOUT_DB },
->>>>>>> 603f9ba9
 			{ NULL, 0, NULL, 0 }
 		};
 
